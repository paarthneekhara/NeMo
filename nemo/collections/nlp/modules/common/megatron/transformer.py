--- conflicted
+++ resolved
@@ -486,12 +486,8 @@
         self_attention_relative_position_bias=None,
         cross_attention_relative_position_bias=None,
         checkpoint_core_attention=False,
-<<<<<<< HEAD
         return_crossattention_scores=False,
         return_selfattention_scores=False,
-=======
-        return_scores=False,
->>>>>>> 8c30c24e
     ):
         # Self attention.
         if rotary_pos_emb is not None:
@@ -604,15 +600,9 @@
                     rotary_pos_emb=cross_attention_pos_emb,
                     relative_position_bias=cross_attention_relative_position_bias,
                     checkpoint_core_attention=checkpoint_core_attention,
-<<<<<<< HEAD
                     return_scores=return_crossattention_scores,
                 )
                 if return_crossattention_scores:
-=======
-                    return_scores=return_scores,
-                )
-                if return_scores:
->>>>>>> 8c30c24e
                     attention_output, attention_probs = attention_output
 
             # If normformer, apply norm on the output of the self attention.
@@ -659,11 +649,7 @@
         if get_key_value:
             output = [output, presents]
 
-<<<<<<< HEAD
         if return_crossattention_scores or return_selfattention_scores:
-=======
-        if return_scores:
->>>>>>> 8c30c24e
             output = [output, attention_probs]
 
         return output
@@ -771,12 +757,8 @@
         self_attention_relative_position_bias=None,
         cross_attention_relative_position_bias=None,
         checkpoint_core_attention=False,
-<<<<<<< HEAD
         return_crossattention_scores=False,
         return_selfattention_scores=False,
-=======
-        return_scores=False,
->>>>>>> 8c30c24e
     ):
         if self.dtype == torch.float32:
             return super().forward(
@@ -792,12 +774,8 @@
                 self_attention_relative_position_bias,
                 cross_attention_relative_position_bias,
                 checkpoint_core_attention,
-<<<<<<< HEAD
                 return_crossattention_scores=return_crossattention_scores,
                 return_selfattention_scores=return_selfattention_scores,
-=======
-                return_scores=return_scores,
->>>>>>> 8c30c24e
             )
         with torch.autocast(device_type="cuda", dtype=self.dtype):
             return super().forward(
@@ -813,12 +791,8 @@
                 self_attention_relative_position_bias,
                 cross_attention_relative_position_bias,
                 checkpoint_core_attention,
-<<<<<<< HEAD
                 return_crossattention_scores=return_crossattention_scores,
                 return_selfattention_scores=return_selfattention_scores,
-=======
-                return_scores=return_scores,
->>>>>>> 8c30c24e
             )
 
 
@@ -1481,10 +1455,7 @@
         cross_attention_relative_position_bias=None,
         checkpoint_activations_all_layers=None,
         return_all_crossattention_probs=False,
-<<<<<<< HEAD
         return_all_selfattention_probs=False,
-=======
->>>>>>> 8c30c24e
     ):
         if return_all_crossattention_probs and return_all_selfattention_probs:
             raise NotImplementedError("We can only return 1 of cross attention probs or self attention probs. Not both yet.")
@@ -1567,7 +1538,6 @@
                             self.inference_params.sequence_len_offset = self.inference_current_sequence_len
 
                     attention_probs_list = []
-<<<<<<< HEAD
                     if self.return_select_layer < 0:
                         assert (
                             parallel_state.get_pipeline_model_parallel_world_size() == 1
@@ -1576,8 +1546,6 @@
                             logging.warning("Returning embeddings states only!")
                             return hidden_states
 
-=======
->>>>>>> 8c30c24e
                     for index in range(self.num_layers):
                         layer = self._get_layer(index)
                         past = None
@@ -1622,12 +1590,9 @@
                                 checkpoint_core_attention=checkpoint_core_attention,
                             )
                         else:
-<<<<<<< HEAD
-=======
                             # if self.layer_type == LayerType.decoder and
                             # check if it is the first layer of the decoder
 
->>>>>>> 8c30c24e
                             # save hidden_states and attention_probs for all indexes to a list and return the list
                             if self.layer_type == LayerType.decoder and return_all_crossattention_probs:
                                 hidden_states, attention_probs = layer(
@@ -1642,7 +1607,6 @@
                                     self_attention_relative_position_bias=self_attention_relative_position_bias,
                                     cross_attention_relative_position_bias=cross_attention_relative_position_bias,
                                     checkpoint_core_attention=checkpoint_core_attention,
-<<<<<<< HEAD
                                     return_crossattention_scores=return_all_crossattention_probs,
                                 )
                                 attention_probs_list.append(attention_probs)
@@ -1661,9 +1625,6 @@
                                     cross_attention_relative_position_bias=cross_attention_relative_position_bias,
                                     checkpoint_core_attention=checkpoint_core_attention,
                                     return_selfattention_scores=return_all_selfattention_probs,
-=======
-                                    return_scores=True,
->>>>>>> 8c30c24e
                                 )
                                 attention_probs_list.append(attention_probs)
                             else:
@@ -1681,7 +1642,6 @@
                                     cross_attention_relative_position_bias=cross_attention_relative_position_bias,
                                     checkpoint_core_attention=checkpoint_core_attention,
                                 )
-<<<<<<< HEAD
 
                         if self.return_select_layer < 0:
                             assert (
@@ -1690,8 +1650,6 @@
                             if index == self.num_layers + self.return_select_layer:
                                 return hidden_states
 
-=======
->>>>>>> 8c30c24e
                     # Update current sequence length outside of the loops
                     if self.transformer_engine:
                         self.inference_current_sequence_len += hidden_states.size(0)
@@ -1717,11 +1675,7 @@
         if get_key_value:
             output = [output, presents]
 
-<<<<<<< HEAD
         if return_all_crossattention_probs or return_all_selfattention_probs:
-=======
-        if return_all_crossattention_probs:
->>>>>>> 8c30c24e
             output = [output, attention_probs_list]
 
         return output
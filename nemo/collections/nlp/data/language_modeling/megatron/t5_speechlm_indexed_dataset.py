# Copyright (c) 2021, NVIDIA CORPORATION.  All rights reserved.
#
# Licensed under the Apache License, Version 2.0 (the "License");
# you may not use this file except in compliance with the License.
# You may obtain a copy of the License at
#
#     http://www.apache.org/licenses/LICENSE-2.0
#
# Unless required by applicable law or agreed to in writing, software
# distributed under the License is distributed on an "AS IS" BASIS,
# WITHOUT WARRANTIES OR CONDITIONS OF ANY KIND, either express or implied.
# See the License for the specific language governing permissions and
# limitations under the License.

"""GPT style dataset."""

import os
import time

import numpy as np
import torch
from omegaconf.dictconfig import DictConfig

from nemo.collections.nlp.data.language_modeling.megatron.base_dataset_utils import (
    get_datasets_weights_and_num_samples,
    get_train_valid_test_split_,
)
from nemo.collections.nlp.data.language_modeling.megatron.blendable_dataset import BlendableDataset
from nemo.collections.nlp.data.language_modeling.megatron.indexed_dataset import (
    IndexedCachedDataset,
    IndexedDataset,
    MMapIndexedDataset,
    deallocate_indexed_dataset_memory,
)
from nemo.collections.nlp.data.language_modeling.megatron.indexed_dataset import make_dataset as make_indexed_dataset
from nemo.core import Dataset
from nemo.utils import logging

try:
    from megatron.core import parallel_state

    HAVE_MEGATRON_CORE = True

except (ImportError, ModuleNotFoundError):

    HAVE_MEGATRON_CORE = False


def build_dataset(cfg, data_prefix, data_impl, num_samples, seq_length, seed, skip_warmup, tokenizer, name):
    def _build_dataset(current_data_prefix, current_num_samples):
        delay_data_mmap = cfg.data.get('delay_data_mmap', False)
        indexed_dataset = get_indexed_dataset_(current_data_prefix, data_impl, skip_warmup, delay_data_mmap)
        total_num_of_documents = len(indexed_dataset)
        # Print stats about the splits.
        logging.info(' > dataset split:')
        logging.info('     Total {} documents is : {} '.format(name, total_num_of_documents))
        drop_last = True
        if name == "valid":
            drop_last = cfg.data.get("validation_drop_last", True)
        dataset = SpeechLM_T5dataset(
            cfg,
            tokenizer,
            name,
            current_data_prefix,
            np.arange(start=0, stop=total_num_of_documents, step=1, dtype=np.int32),
            indexed_dataset,
            current_num_samples,
            seq_length,
            seed,
            drop_last=drop_last,
        )
        return dataset

    if len(data_prefix) == 1:
        return _build_dataset(data_prefix[0], num_samples)

    else:
        output = get_datasets_weights_and_num_samples(data_prefix, num_samples)
        prefixes, weights, datasets_num_samples = output
        datasets = []
        for i in range(len(prefixes)):
            dataset = _build_dataset(prefixes[i], datasets_num_samples[i])
            datasets.append(dataset)
        return BlendableDataset(datasets, weights, num_samples)


def build_train_valid_test_datasets(
    cfg, data_prefix, data_impl, splits_string, train_valid_test_num_samples, seq_length, seed, skip_warmup, tokenizer,
):

    if isinstance(data_prefix, DictConfig):
        assert (
            data_prefix.get('train') is not None
            and data_prefix.get('test') is not None
            and data_prefix.get('validation') is not None
        ), f"Data prefix dictionary should have train, test and validation keys.  data_prefix currently has only {data_prefix.keys()}"
        if cfg.data.splits_string is not None:
            logging.warning(cfg.data.splits_string + " ignored since data prefix is of type dictionary.")
        train_ds = build_dataset(
            cfg,
            data_prefix["train"],
            data_impl,
            int(train_valid_test_num_samples[0]),
            seq_length,
            seed,
            skip_warmup,
            tokenizer,
            "train",
        )
        validation_ds = build_dataset(
            cfg,
            data_prefix["validation"],
            data_impl,
            int(train_valid_test_num_samples[1]),
            seq_length,
            seed,
            skip_warmup,
            tokenizer,
            "valid",
        )
        test_ds = build_dataset(
            cfg,
            data_prefix["test"],
            data_impl,
            int(train_valid_test_num_samples[2]),
            seq_length,
            seed,
            skip_warmup,
            tokenizer,
            "test",
        )
        return train_ds, validation_ds, test_ds

    else:
        # Single dataset.
        if len(data_prefix) == 1:
            if data_impl == "lazy" and cfg.seq_pattern == "flatten":
                # Audio dataset with lazy mode and flatten seq pattern
                _seq_len = int(seq_length / 8)

            return _build_train_valid_test_datasets(
                cfg,
                data_prefix[0],
                data_impl,
                splits_string,
                train_valid_test_num_samples,
                _seq_len,
                seed,
                skip_warmup,
                tokenizer,
            )

        # Blending dataset.
        # Parse the values.
        output = get_datasets_weights_and_num_samples(data_prefix, train_valid_test_num_samples)
        prefixes, weights, datasets_train_valid_test_num_samples = output

        # Build individual datasets.
        train_datasets = []
        valid_datasets = []
        test_datasets = []
        for i in range(len(prefixes)):
            _seq_len = seq_length
            if data_impl[i] == 'lazy' and cfg.seq_pattern == "flatten":
                # Audio dataset with lazy mode and flatten seq pattern
                _seq_len = int(seq_length / 8)

            train_ds, valid_ds, test_ds = _build_train_valid_test_datasets(
                cfg,
                prefixes[i],
                data_impl[i],
                splits_string,
                datasets_train_valid_test_num_samples[i],
                _seq_len,
                seed,
                skip_warmup,
                tokenizer,
            )
            if train_ds:
                train_datasets.append(train_ds)
            if valid_ds:
                valid_datasets.append(valid_ds)
            if test_ds:
                test_datasets.append(test_ds)

        train_n, valid_n, test_n = map(sum, zip(*datasets_train_valid_test_num_samples))

        # Blend.
        blending_train_dataset = None
        if train_datasets:
            blending_train_dataset = BlendableDataset(train_datasets, weights, train_n)
        blending_valid_dataset = None
        if valid_datasets:
            blending_valid_dataset = BlendableDataset(valid_datasets, weights, valid_n)
        blending_test_dataset = None
        if test_datasets:
            blending_test_dataset = BlendableDataset(test_datasets, weights, test_n)

        return (blending_train_dataset, blending_valid_dataset, blending_test_dataset)


def _build_train_valid_test_datasets(
    cfg, data_prefix, data_impl, splits_string, train_valid_test_num_samples, seq_length, seed, skip_warmup, tokenizer,
):
    """Build train, valid, and test datasets."""

    # Indexed dataset.
    delay_data_mmap = cfg.data.get('delay_data_mmap', False)
    indexed_dataset = get_indexed_dataset_(data_prefix, data_impl, skip_warmup, delay_data_mmap)

    total_num_of_documents = len(indexed_dataset)
    splits = get_train_valid_test_split_(splits_string, total_num_of_documents)

    # Print stats about the splits.
    logging.info(' > dataset split:')

    def print_split_stats(name, index):
        logging.info('    {}:'.format(name))
        logging.info(
            '     document indices in [{}, {}) total of {} '
            'documents'.format(splits[index], splits[index + 1], splits[index + 1] - splits[index])
        )

    print_split_stats('train', 0)
    print_split_stats('validation', 1)
    print_split_stats('test', 2)

    def build_dataset(index, name):
        dataset = None
        if splits[index + 1] > splits[index]:
            documents = np.arange(start=splits[index], stop=splits[index + 1], step=1, dtype=np.int32)
            drop_last = True
            if name == "valid":
                drop_last = cfg.data.get("validation_drop_last", True)
            dataset = SpeechLM_T5dataset(
                cfg,
                tokenizer,
                name,
                data_prefix,
                documents,
                indexed_dataset,
                train_valid_test_num_samples[index],
                seq_length,
                seed,
                drop_last=drop_last,
            )
        return dataset

    train_dataset = build_dataset(0, 'train')
    valid_dataset = build_dataset(1, 'valid')
    test_dataset = build_dataset(2, 'test')
    if isinstance(indexed_dataset, MMapIndexedDataset):
        deallocate_indexed_dataset_memory(indexed_dataset)

    return (train_dataset, valid_dataset, test_dataset)


def get_indexed_dataset_(data_prefix, data_impl, skip_warmup, delay_data_mmap=False):
    """Build indexed dataset."""
    logging.info(' > building dataset index ...')

    start_time = time.time()
    indexed_dataset = make_indexed_dataset(data_prefix, data_impl, skip_warmup, delay_data_mmap=delay_data_mmap)
    logging.info(' > finished creating indexed dataset in {:4f} ' 'seconds'.format(time.time() - start_time))
    logging.info('    number of documents: {}'.format(len(indexed_dataset)))

    return indexed_dataset


class SpeechLM_T5dataset(Dataset):
    def __init__(
        self,
        cfg,
        tokenizer,
        name,
        data_prefix,
        documents,
        indexed_dataset,
        num_samples,
        seq_length,
        seed,
        drop_last=True,
    ):
        if not HAVE_MEGATRON_CORE:
            raise ImportError(
                "megatron-core was not found. Please see the NeMo README for installation instructions: https://github.com/NVIDIA/NeMo#megatron-gpt."
            )

        super().__init__()
        self.seq_pattern = cfg.data.get('seq_pattern', "parallel")
        self.name = name
        self.indexed_dataset = indexed_dataset
        self.drop_last = drop_last
        self.seq_length = seq_length

        # Checks
        assert np.min(documents) >= 0
        assert np.max(documents) < len(indexed_dataset)

        self.reset_position_ids = cfg.data.get('reset_position_ids', False)
        self.reset_attention_mask = cfg.data.get('reset_attention_mask', False)
        self.eod_mask_loss = cfg.data.get('eod_mask_loss', False)
        self.create_inputs = any([self.reset_position_ids, self.reset_attention_mask, self.eod_mask_loss])
        self.cached_inputs = False
        self.eos_id = tokenizer.eos_id
        self.pad_id = tokenizer.pad_id
        self.mask_id = tokenizer.mask_id
        self.no_seqlen_plus_one_input_tokens = cfg.data.get('no_seqlen_plus_one_input_tokens', False)
        self.add_extra_token = 1
        if self.no_seqlen_plus_one_input_tokens:
            self.add_extra_token = 0
        self.shuffle_documents = cfg.data.get('shuffle_documents', True)
        self.exchange_indices_distributed = cfg.data.get('exchange_indices_distributed', False)
        self.speech_offset = cfg.data.get('speech_offset', 30000)
        self.speech_codebook_size = cfg.data.get('speech_codebook_size', 1024)
        self.mask_context_prob = cfg.data.get('mask_context_prob', 0.4)
        self.mask_length_poisson_lambda = cfg.data.get('mask_length_poisson_lambda', 3.5)
        self.create_loss_mask = cfg.data.get('create_loss_mask', False)
        # save index mappings to a configurable dir
        self.index_mapping_dir = cfg.data.get('index_mapping_dir', None)

        # create index_mapping_dir on rank 0
        if torch.distributed.is_available() and torch.distributed.is_initialized():
            if torch.distributed.get_rank() == 0:
                if self.index_mapping_dir is not None and not os.path.isdir(self.index_mapping_dir):
                    os.makedirs(self.index_mapping_dir)
            torch.distributed.barrier()

        splits = self.indexed_dataset.sizes
        if isinstance(self.indexed_dataset, IndexedDataset):
            splits = self.indexed_dataset.sizes[1::2]

        self.num_samples = num_samples
        # Build index mappings.
        self.doc_idx, self.sample_idx, self.shuffle_idx = _build_index_mappings(
            self.name,
            data_prefix,
            documents,
            splits,
            num_samples,
            seq_length,
            seed,
            index_mapping_dir=self.index_mapping_dir,
            drop_last=drop_last,
            add_extra_token=self.add_extra_token,
            shuffle_documents=self.shuffle_documents,
            exchange_indices_distributed=self.exchange_indices_distributed,
        )
        # deallocate_indexed_dataset_memory(self.indexed_dataset)

    def create_data_mmap(self):
        self.indexed_dataset.create_data_mmap()

    def __len__(self):
        # -1 is due to data structure used to retieve the index:
        #    sample i --> [sample_idx[i], sample_idx[i+1])
        return min(self.num_samples, self.sample_idx.shape[0] - 1)

    def _get_tokens(self, idx: int) -> np.ndarray:

        # Get the shuffled index.
        idx = self.shuffle_idx[idx]
        # Start and end documents and offsets.
        doc_index_f = self.sample_idx[idx][0]
        doc_index_l = self.sample_idx[idx + 1][0]
        offset_f = self.sample_idx[idx][1]
        offset_l = self.sample_idx[idx + 1][1]
        # If we are within the same document, just extract the chunk.
        if doc_index_f == doc_index_l:
            sample = self.indexed_dataset.get(
                self.doc_idx[doc_index_f], offset=offset_f, length=offset_l - offset_f + self.add_extra_token
            )
        else:
            # Otherwise, get the rest of the initial document.
            sample_list = [self.indexed_dataset.get(self.doc_idx[doc_index_f], offset=offset_f)]
            # Loop over all in between documents and add the entire document.
            for i in range(doc_index_f + 1, doc_index_l):
                sample_list.append(self.indexed_dataset.get(self.doc_idx[i]))
            # And finally add the relevant portion of last document.
            sample_list.append(
                self.indexed_dataset.get(self.doc_idx[doc_index_l], length=offset_l + self.add_extra_token)
            )
            if sample_list[0].ndim == 2:
                sample = np.concatenate(sample_list, axis=1)  # (8, 513)
            else:
                sample = np.concatenate(sample_list)  # (513)

        if sample.ndim == 1:
            sample_len = len(sample)
        else:
            sample_len = sample.shape[1]

        if sample_len != (self.seq_length + self.add_extra_token):
            logging.info(
                F' > WARNING: Got sample of length: {len(sample)} for sequence length={self.seq_length+self.add_extra_token}, padding the sample to match sequence length'
            )
            if sample.ndim == 1:
                sample = np.array(sample, dtype=np.int64)
                sample = np.pad(
                    sample,
                    (0, self.seq_length + self.add_extra_token - len(sample)),
                    mode='constant',
                    constant_values=0,
                )
            else:
                sample = np.array(sample, dtype=np.int64)
                sample = np.pad(
                    sample,
                    ((0, 0), (0, self.seq_length + self.add_extra_token - sample.shape[1])),
                    mode='constant',
                    constant_values=0,
                )
        return sample.astype(np.int64)

    def _mask_encoder_input(self, enc_input):
<<<<<<< HEAD
        span_length = torch.poisson(torch.tensor([3.5]))
        span_length = int(span_length.item())
        span_length = max(span_length, 1)

        n_timesteps = enc_input.shape[1]
        span_length = min(span_length, n_timesteps)
        n_spans = int(n_timesteps // span_length)
        n_masked_spans = int(n_spans * self.mask_context_prob)
        masked_spans = torch.randperm(n_spans)[:n_masked_spans]
        for i in masked_spans:
            enc_input[:, i * span_length : (i + 1) * span_length] = self.mask_id
=======
        if self.seq_pattern in ["parallel", "delay_parallel"]:
            span_length = torch.poisson(torch.tensor([self.mask_length_poisson_lambda]))
            span_length = int(span_length.item())
            span_length = max(span_length, 1)

            n_timesteps = enc_input.shape[1]
            span_length = min(span_length, n_timesteps)
            n_spans = int(n_timesteps // span_length)
            n_masked_spans = int(n_spans * self.mask_context_prob)
            masked_spans = torch.randperm(n_spans)[:n_masked_spans]
            for i in masked_spans:
                enc_input[:, i * span_length : (i + 1) * span_length] = self.mask_id
        elif self.seq_pattern == "flatten":
            span_length = torch.poisson(torch.tensor([self.mask_length_poisson_lambda]))
            span_length = int(span_length.item())
            span_length = max(span_length, 1)
            n_timesteps = enc_input.shape[1] // 8
            span_length = min(span_length, n_timesteps)
            n_spans = int(n_timesteps // span_length)
            n_masked_spans = int(n_spans * self.mask_context_prob)
            masked_spans = torch.randperm(n_spans)[:n_masked_spans]
            for i in masked_spans:
                enc_input[0, i * span_length * 8 : (i + 1) * span_length * 8] = self.mask_id
        else:
            raise NotImplementedError(f"seq_pattern={self.seq_pattern} not implemented")
>>>>>>> 244aba2c

        return enc_input

    def _getitem_from_speech(self, tokens):
        assert tokens.ndim == 2
<<<<<<< HEAD

        for _i in range(tokens.shape[0]):
            tokens[_i] = tokens[_i] + self.speech_offset + (_i * self.speech_codebook_size)

        enc_input = tokens[:, 1:] * 1  # to avoid changing the original tensor
        dec_input = tokens[:, :-1] * 1
        labels = tokens[:, 1:] * 1
        for _i in range(1, tokens.shape[0]):
            # bring other layers back in range (0, 1024)
            labels[_i] = labels[_i] - self.speech_offset - (_i * self.speech_codebook_size)
            # dec_input[_i] = dec_input[_i] - self.speech_offset - (_i * self.speech_codebook_size)
=======
        tokens[0] = tokens[0] + self.speech_offset  # add speech offset to the first codebook

        if self.seq_pattern == "parallel":
            enc_input = tokens[:, 1:] * 1  # to avoid changing the original tensor
            dec_input = tokens[:, :-1] * 1
            labels = tokens[:, 1:] * 1

        elif self.seq_pattern == "delay_parallel":
            # Pad tokens with 8 zeros at the begginging
            num_codebooks = 8
            tokens = torch.cat([torch.zeros_like(tokens[:, 0:num_codebooks]), tokens], dim=1)
            enc_input = tokens[:, num_codebooks + 1 :] * 1  # to avoid changing the original tensor
            dec_tokens = []
            for _c in range(8):
                st = 8 - _c
                et = tokens.shape[1] - _c
                dec_tokens.append(tokens[_c, st:et])
            dec_tokens = torch.stack(dec_tokens, dim=0)
            dec_input = dec_tokens[:, :-1] * 1
            labels = dec_tokens[:, 1:] * 1
        elif self.seq_pattern == "flatten":
            for _c in range(1, 8):
                tokens[_c] = tokens[_c] + self.speech_offset + _c * self.speech_codebook_size
            tokens_flat = tokens.permute(1, 0).flatten()[None]  # (1, seq_len * 8)
            tokens_flat = tokens_flat[:, : self.seq_length * 8 + 1]
            tokens_processed = torch.cat(
                [tokens_flat, torch.zeros(7, tokens_flat.shape[1])], dim=0
            )  # (8, seq_len * 8)
            enc_input = tokens_processed[:, 1:] * 1  # to avoid changing the original tensor
            dec_input = tokens_processed[:, :-1] * 1
            labels = tokens_processed[:, 1:] * 1
        else:
            raise NotImplementedError(f"seq_pattern={self.seq_pattern} not implemented")
>>>>>>> 244aba2c

        enc_input = self._mask_encoder_input(enc_input)

        # TODO add pad id condition as well for enc_input?
        enc_mask = (enc_input[0] != self.mask_id).long()
        dec_mask = (labels[0] != self.pad_id).long()
<<<<<<< HEAD
        # loss_mask = (enc_input[0] == self.mask_id ).long()
        loss_mask = torch.ones_like(dec_mask)
=======

        if self.create_loss_mask:
            loss_mask = (enc_input[0] == self.mask_id).long()
        else:
            loss_mask = torch.ones_like(dec_mask)
>>>>>>> 244aba2c

        return {
            'enc_input': enc_input.long(),
            'dec_input': dec_input.long(),
            'labels': labels.long(),
            'enc_mask': enc_mask.long(),
            'dec_mask': dec_mask.long(),
            'loss_mask': loss_mask.long(),
        }

    def _getitem_from_text(self, tokens):
        # tokens is of shape (seq_len, )
        # change tokens to (8, seq_len) by padding with 0
        assert tokens.ndim == 1
        tokens = torch.tile(tokens, (8, 1))
        tokens[1:] = 0

        enc_input = tokens[:, 1:] * 1  # to avoid changing the original tensor
        dec_input = tokens[:, :-1] * 1
        labels = tokens[:, 1:] * 1
        enc_input = self._mask_encoder_input(enc_input)
        enc_input[1:] = 0
        enc_mask = (enc_input[0] != self.mask_id).long()
        dec_mask = (labels[0] != self.pad_id).long()
<<<<<<< HEAD
        # loss_mask = (enc_input[0] == self.mask_id ).long()
        loss_mask = torch.ones_like(dec_mask)
=======

        if self.create_loss_mask:
            loss_mask = (enc_input[0] == self.mask_id).long()
        else:
            loss_mask = torch.ones_like(dec_mask)
>>>>>>> 244aba2c

        return {
            'enc_input': enc_input,
            'dec_input': dec_input,
            'labels': labels,
            'enc_mask': enc_mask,
            'dec_mask': dec_mask,
            'loss_mask': loss_mask,
        }

    def __getitem__(self, idx):
        tokens = torch.from_numpy(self._get_tokens(idx))
        is_speech = tokens.ndim == 2
        if is_speech:
            item = self._getitem_from_speech(tokens)
        else:
            item = self._getitem_from_text(tokens)

        item['speech_mask'] = torch.ones_like(item['enc_input'][0]) * is_speech
        item['position_ids'] = torch.arange(item['enc_input'].shape[1], dtype=torch.long)

        return item


def _build_index_mappings(
    name,
    data_prefix,
    documents,
    sizes,
    num_samples,
    seq_length,
    seed,
    index_mapping_dir: str = None,
    drop_last: bool = True,
    add_extra_token: int = 1,
    shuffle_documents: bool = True,
    exchange_indices_distributed: bool = False,
):
    """Build doc-idx, sample-idx, and shuffle-idx.
    doc-idx: is an array (ordered) of documents to be used in training.
    sample-idx: is the start document index and document offset for each
       training sample.
    shuffle-idx: maps the sample index into a random index into sample-idx.
    """
    # Number of tokens in each epoch and number of required epochs.
    tokens_per_epoch = _num_tokens(documents, sizes)
    num_epochs = _num_epochs(tokens_per_epoch, seq_length, num_samples, add_extra_token)
    # rng state
    np_rng = np.random.RandomState(seed=seed)

    # Filename of the index mappings.
    if index_mapping_dir is not None:
        _filename = os.path.join(index_mapping_dir, os.path.basename(data_prefix))
    else:
        _filename = data_prefix
    _filename += '_{}_indexmap'.format(name)
    _filename += '_{}ns'.format(num_samples)
    _filename += '_{}sl'.format(seq_length)
    _filename += '_{}s'.format(seed)
    doc_idx_filename = _filename + '_doc_idx.npy'
    sample_idx_filename = _filename + '_sample_idx.npy'
    shuffle_idx_filename = _filename + '_shuffle_idx.npy'

    # Build the indexed mapping if not exist.
    if torch.distributed.get_rank() == 0:
        using_cached_indices = True
        if (
            (not os.path.isfile(doc_idx_filename))
            or (not os.path.isfile(sample_idx_filename))
            or (not os.path.isfile(shuffle_idx_filename))
        ):
            using_cached_indices = False
            logging.info(' > WARNING: could not find index map files, building ' 'the indices on rank 0 ...')

            # For the last epoch, decide whether include the entire epoch
            # in the global shuffle or not.

            # If we need only one epoch, then separating last epoch  does
            # not mean anything.
            if num_epochs == 1:
                separate_last_epoch = False
                print(' > only one epoch required, setting ' 'separate_last_epoch to False', flush=True)

            else:
                # Get the number of samples for the last epoch
                num_samples_from_epochs_minus_one = (
                    (num_epochs - 1) * tokens_per_epoch - add_extra_token
                ) // seq_length
                last_epoch_num_samples = num_samples - num_samples_from_epochs_minus_one
                assert last_epoch_num_samples >= 0, 'last epoch number of samples should be non-negative.'
                num_samples_per_epoch = (tokens_per_epoch - add_extra_token) // seq_length
                assert last_epoch_num_samples <= (
                    num_samples_per_epoch + 1
                ), 'last epoch number of samples exceeded max value.'
                # If we have less than 80% of the samples for the last epoch,
                # seperate out the epoch and treat it differently.
                # Note: the 80% number is just based on common sense and can
                # be adjusted if needed.
                separate_last_epoch = last_epoch_num_samples < int(0.80 * num_samples_per_epoch)
                if separate_last_epoch:
                    string = (
                        ' > last epoch number of samples ({}) is smaller '
                        'than 80% of number of samples per epoch ({}), '
                        'setting separate_last_epoch to True'
                    )
                else:
                    string = (
                        ' > last epoch number of samples ({}) is larger '
                        'than 80% of number of samples per epoch ({}), '
                        'setting separate_last_epoch to False'
                    )
                print(string.format(last_epoch_num_samples, num_samples_per_epoch), flush=True)

            # doc-idx.
            start_time = time.time()
            doc_idx = _build_doc_idx(documents, num_epochs, np_rng, separate_last_epoch, shuffle_documents)
            np.save(doc_idx_filename, doc_idx, allow_pickle=True)
            logging.info(
                ' > elasped time to build and save doc-idx mapping '
                '(seconds): {:4f}'.format(time.time() - start_time)
            )
            # sample-idx.
            start_time = time.time()
            # Use C++ implementation for speed.
            # First compile and then import.
            assert doc_idx.dtype == np.int32
            if sizes.dtype != np.int32:
                if np.max(np.abs(sizes)) < 2 ** 31 - 1:
                    sizes = sizes.astype(np.int32)
                else:
                    raise NotImplementedError("Sizes needs to be int32?")
            # assert sizes.dtype == np.int32
            try:
                from nemo.collections.nlp.data.language_modeling.megatron.dataset_utils import compile_helper

                compile_helper()
                from nemo.collections.nlp.data.language_modeling.megatron import helpers
            except ImportError:
                raise ImportError(
                    f'Could not compile megatron dataset C++ helper functions and therefore cannot import helpers python file.'
                )

            sample_idx = helpers.build_sample_idx(
                sizes, doc_idx, seq_length, num_epochs, tokens_per_epoch, drop_last, add_extra_token
            )
            # sample_idx = _build_sample_idx(sizes, doc_idx, seq_length,
            #                              num_epochs, tokens_per_epoch, drop_last, add_extra_token)
            np.save(sample_idx_filename, sample_idx, allow_pickle=True)
            logging.info(
                ' > elasped time to build and save sample-idx mapping '
                '(seconds): {:4f}'.format(time.time() - start_time)
            )
            # shuffle-idx.
            start_time = time.time()
            # -1 is due to data structure used to retieve the index:
            #    sample i --> [sample_idx[i], sample_idx[i+1])
            if separate_last_epoch:
                num_samples_ = num_samples_from_epochs_minus_one
            else:
                num_samples_ = sample_idx.shape[0] - 1
            shuffle_idx = _build_shuffle_idx(num_samples_, sample_idx.shape[0] - 1, np_rng)
            np.save(shuffle_idx_filename, shuffle_idx, allow_pickle=True)
            logging.info(
                ' > elasped time to build and save shuffle-idx mapping'
                ' (seconds): {:4f}'.format(time.time() - start_time)
            )

    torch.distributed.barrier()
    counts = torch.cuda.LongTensor([1])
    torch.distributed.all_reduce(counts, group=parallel_state.get_data_parallel_group())
    torch.distributed.all_reduce(counts, group=parallel_state.get_pipeline_model_parallel_group())
    assert counts[0].item() == (
        torch.distributed.get_world_size()
        // torch.distributed.get_world_size(group=parallel_state.get_tensor_model_parallel_group())
    )

    if not exchange_indices_distributed or (torch.distributed.get_rank() == 0 and using_cached_indices):
        # Load mappings.
        start_time = time.time()
        logging.info(' > loading doc-idx mapping from {}'.format(doc_idx_filename))
        doc_idx = np.load(doc_idx_filename, allow_pickle=True, mmap_mode='r')
        logging.info(' > loading sample-idx mapping from {}'.format(sample_idx_filename))
        sample_idx = np.load(sample_idx_filename, allow_pickle=True, mmap_mode='r')
        logging.info(' > loading shuffle-idx mapping from {}'.format(shuffle_idx_filename))
        shuffle_idx = np.load(shuffle_idx_filename, allow_pickle=True, mmap_mode='r')
        logging.info('    loaded indexed file in {:3.3f} seconds'.format(time.time() - start_time))
        logging.info('    total number of samples: {}'.format(sample_idx.shape[0]))
        logging.info('    total number of epochs: {}'.format(num_epochs))

    if exchange_indices_distributed:
        if torch.distributed.get_rank() == 0:
            indices = [(doc_idx, sample_idx, shuffle_idx)]
        else:
            indices = [None]
        torch.distributed.broadcast_object_list(indices)
        doc_idx, sample_idx, shuffle_idx = indices[0]

    return doc_idx, sample_idx, shuffle_idx


def _num_tokens(documents, sizes):
    """Total number of tokens in the dataset."""
    return np.sum(sizes[documents])


def _num_epochs(tokens_per_epoch, seq_length, num_samples, add_extra_token=1):
    """Based on number of samples and sequence lenght, calculate how many
    epochs will be needed."""
    num_epochs = 0
    total_tokens = 0
    while True:
        num_epochs += 1
        total_tokens += tokens_per_epoch
        # -1 is because we need to retrieve seq_length + 1 token each time
        # but the last token will overlap with the first token of the next
        # sample except for the last sample.
        if ((total_tokens - add_extra_token) // seq_length) >= num_samples:
            return num_epochs


def _build_doc_idx(documents, num_epochs, np_rng, separate_last_epoch, shuffle=True):
    """Build an array with length = number-of-epochs * number-of-dcuments.
    Each index is mapped to a corresponding document."""
    if not separate_last_epoch or num_epochs == 1:
        doc_idx = np.mgrid[0:num_epochs, 0 : len(documents)][1]
        doc_idx[:] = documents
        doc_idx = doc_idx.reshape(-1)
        doc_idx = doc_idx.astype(np.int32)
        if shuffle:
            np_rng.shuffle(doc_idx)
        else:
            logging.info('Document shuffling disabled')
        return doc_idx

    doc_idx_first = _build_doc_idx(documents, num_epochs - 1, np_rng, False, shuffle)
    doc_idx_last = _build_doc_idx(documents, 1, np_rng, False, shuffle)
    return np.concatenate((doc_idx_first, doc_idx_last))


def _build_sample_idx(sizes, doc_idx, seq_length, num_epochs, tokens_per_epoch, drop_last=True, add_extra_token=1):
    """Sample index mapping is a 2D array with sizes
    [number-of-samples + 1, 2] where [..., 0] contains
    the index into `doc_idx` and [..., 1] is the
    starting offset in that document."""

    # Total number of samples. For -1 see comments in `_num_epochs`.
    if not drop_last:
        num_samples = -(-(num_epochs * tokens_per_epoch - add_extra_token) // seq_length)
    else:
        num_samples = (num_epochs * tokens_per_epoch - add_extra_token) // seq_length
    sample_idx = np.zeros([num_samples + 1, 2], dtype=np.int32)

    # Index into sample_idx.
    sample_index = 0
    # Index into doc_idx.
    doc_idx_index = 0
    # Begining offset for each document.
    doc_offset = 0
    # Start with first document and no offset.
    sample_idx[sample_index][0] = doc_idx_index
    sample_idx[sample_index][1] = doc_offset
    sample_index += 1
    while sample_index <= num_samples:
        # Start with a fresh sequence.
        remaining_seq_length = seq_length + add_extra_token
        while remaining_seq_length != 0:
            # Get the document length.
            doc_id = doc_idx[doc_idx_index]
            doc_length = sizes[doc_id] - doc_offset
            # And add it to the current sequence.
            remaining_seq_length -= doc_length
            # If we have more than a full sequence, adjust offset and set
            # remaining length to zero so we return from the while loop.
            # Note that -1 here is for the same reason we have -1 in
            # `_num_epochs` calculations.
            if remaining_seq_length <= 0:
                doc_offset += remaining_seq_length + doc_length - add_extra_token
                remaining_seq_length = 0
            else:
                # Otherwise, start from the begining of the next document.
                if doc_idx_index == (len(doc_idx) - 1):
                    assert (
                        sample_index == num_samples
                    ), F"sample_index={sample_index} and num_samples={num_samples} should be the same"
                    doc_offset = sizes[doc_idx[doc_idx_index]] - add_extra_token
                    break
                doc_idx_index += 1
                doc_offset = 0
        # Record the sequence.
        sample_idx[sample_index][0] = doc_idx_index
        sample_idx[sample_index][1] = doc_offset
        sample_index += 1

    return sample_idx


def _build_shuffle_idx(num_samples, total_size, np_rng):
    """Build the range [0, size) and shuffle."""
    print(
        ' > building shuffle index with split [0, {}) and [{}, {}) '
        '...'.format(num_samples, num_samples, total_size),
        flush=True,
    )

    dtype_ = np.uint32
    if total_size >= (np.iinfo(np.uint32).max - 1):
        dtype_ = np.int64

    shuffle_idx_first = np.arange(start=0, stop=num_samples, step=1, dtype=dtype_)
    np_rng.shuffle(shuffle_idx_first)
    if num_samples == total_size:
        return shuffle_idx_first

    shuffle_idx_last = np.arange(start=num_samples, stop=total_size, step=1, dtype=dtype_)
    np_rng.shuffle(shuffle_idx_last)

    return np.concatenate((shuffle_idx_first, shuffle_idx_last))<|MERGE_RESOLUTION|>--- conflicted
+++ resolved
@@ -413,19 +413,6 @@
         return sample.astype(np.int64)
 
     def _mask_encoder_input(self, enc_input):
-<<<<<<< HEAD
-        span_length = torch.poisson(torch.tensor([3.5]))
-        span_length = int(span_length.item())
-        span_length = max(span_length, 1)
-
-        n_timesteps = enc_input.shape[1]
-        span_length = min(span_length, n_timesteps)
-        n_spans = int(n_timesteps // span_length)
-        n_masked_spans = int(n_spans * self.mask_context_prob)
-        masked_spans = torch.randperm(n_spans)[:n_masked_spans]
-        for i in masked_spans:
-            enc_input[:, i * span_length : (i + 1) * span_length] = self.mask_id
-=======
         if self.seq_pattern in ["parallel", "delay_parallel"]:
             span_length = torch.poisson(torch.tensor([self.mask_length_poisson_lambda]))
             span_length = int(span_length.item())
@@ -451,25 +438,11 @@
                 enc_input[0, i * span_length * 8 : (i + 1) * span_length * 8] = self.mask_id
         else:
             raise NotImplementedError(f"seq_pattern={self.seq_pattern} not implemented")
->>>>>>> 244aba2c
 
         return enc_input
 
     def _getitem_from_speech(self, tokens):
         assert tokens.ndim == 2
-<<<<<<< HEAD
-
-        for _i in range(tokens.shape[0]):
-            tokens[_i] = tokens[_i] + self.speech_offset + (_i * self.speech_codebook_size)
-
-        enc_input = tokens[:, 1:] * 1  # to avoid changing the original tensor
-        dec_input = tokens[:, :-1] * 1
-        labels = tokens[:, 1:] * 1
-        for _i in range(1, tokens.shape[0]):
-            # bring other layers back in range (0, 1024)
-            labels[_i] = labels[_i] - self.speech_offset - (_i * self.speech_codebook_size)
-            # dec_input[_i] = dec_input[_i] - self.speech_offset - (_i * self.speech_codebook_size)
-=======
         tokens[0] = tokens[0] + self.speech_offset  # add speech offset to the first codebook
 
         if self.seq_pattern == "parallel":
@@ -503,23 +476,17 @@
             labels = tokens_processed[:, 1:] * 1
         else:
             raise NotImplementedError(f"seq_pattern={self.seq_pattern} not implemented")
->>>>>>> 244aba2c
 
         enc_input = self._mask_encoder_input(enc_input)
 
         # TODO add pad id condition as well for enc_input?
         enc_mask = (enc_input[0] != self.mask_id).long()
         dec_mask = (labels[0] != self.pad_id).long()
-<<<<<<< HEAD
-        # loss_mask = (enc_input[0] == self.mask_id ).long()
-        loss_mask = torch.ones_like(dec_mask)
-=======
 
         if self.create_loss_mask:
             loss_mask = (enc_input[0] == self.mask_id).long()
         else:
             loss_mask = torch.ones_like(dec_mask)
->>>>>>> 244aba2c
 
         return {
             'enc_input': enc_input.long(),
@@ -544,16 +511,11 @@
         enc_input[1:] = 0
         enc_mask = (enc_input[0] != self.mask_id).long()
         dec_mask = (labels[0] != self.pad_id).long()
-<<<<<<< HEAD
-        # loss_mask = (enc_input[0] == self.mask_id ).long()
-        loss_mask = torch.ones_like(dec_mask)
-=======
 
         if self.create_loss_mask:
             loss_mask = (enc_input[0] == self.mask_id).long()
         else:
             loss_mask = torch.ones_like(dec_mask)
->>>>>>> 244aba2c
 
         return {
             'enc_input': enc_input,

--- conflicted
+++ resolved
@@ -1134,10 +1134,7 @@
             decoder_input_list.append(decoder_input)
             decoder_labels_list.append(decoder_labels)
 
-<<<<<<< HEAD
             decoder_mask[i, :context_tokens_len+question_tokens_len-1] = 0  # Mask out context and question
-=======
-            decoder_mask[i, :context_tokens_len+question_tokens_len] = 0  # Mask out context and question
             speech_mask[i, :context_tokens_len+question_tokens_len] = 0  # Mask out context and question
 
             if self.spec_aug:
@@ -1152,7 +1149,6 @@
                     start = self._rng.randint(time_start, time_start_upper_bound)
                     width = self._rng.randint(0, time_max_width)
                     speech_mask[i, start : start + width] = 0
->>>>>>> 08f40292
 
             if self.use_attention_prior:
                 cross_attention_question_prior = torch.from_numpy(

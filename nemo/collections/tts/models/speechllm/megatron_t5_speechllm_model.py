# Copyright (c) 2022, NVIDIA CORPORATION.  All rights reserved.
#
# Licensed under the Apache License, Version 2.0 (the "License");
# you may not use this file except in compliance with the License.
# You may obtain a copy of the License at
#
#     http://www.apache.org/licenses/LICENSE-2.0
#
# Unless required by applicable law or agreed to in writing, software
# distributed under the License is distributed on an "AS IS" BASIS,
# WITHOUT WARRANTIES OR CONDITIONS OF ANY KIND, either express or implied.
# See the License for the specific language governing permissions and
# limitations under the License.
import itertools
import json
import os
import string
from typing import Any, List

import editdistance
import numpy as np
import soundfile as sf
import torch
from omegaconf import OmegaConf
from omegaconf.dictconfig import DictConfig
from omegaconf.omegaconf import open_dict
from pytorch_lightning.trainer.trainer import Trainer

import nemo.collections.asr as nemo_asr
from nemo.collections.asr.metrics.wer import word_error_rate
from nemo.collections.common.tokenizers.sentencepiece_tokenizer import SentencePieceSpeechLLMTTSTokenizer
from nemo.collections.nlp.models.language_modeling.megatron_t5_model import MegatronT5Model
from nemo.collections.nlp.models.language_modeling.megatron_t5_sft_model import MegatronT5SFTModel
from nemo.collections.nlp.modules.common.megatron.token_level_encoder_decoder import (
    MegatronTokenLevelEncoderDecoderSpeechLLMModule,
)
from nemo.collections.nlp.modules.common.megatron.utils import (
    average_losses_across_data_parallel_group,
    get_iterator_k_split,
    init_method_normal,
)
from nemo.collections.nlp.parts.nlp_overrides import NLPSaveRestoreConnector
from nemo.collections.nlp.parts.utils_funcs import get_last_rank
from nemo.collections.tts.data.speechllm.t5_speechllm_dataset import Lang, T5SpeechLMDataset
from nemo.collections.tts.data.speechllm.t5_speechllm_tarred_dataset import T5SpeechLMTarredDataset
from nemo.collections.tts.losses.aligner_loss import ForwardSumLoss
from nemo.collections.tts.models import AudioCodecModel
from nemo.collections.tts.models.speechllm.megatron_base_speechllm_prompt_model import MegatronBaseSpeechLM
from nemo.collections.tts.parts.utils.helpers import plot_alignment_to_numpy_for_speechllm, plot_codec_to_numpy
from nemo.utils import AppState, logging
import imageio

try:
    from apex.transformer.pipeline_parallel.utils import get_micro_batch_size, get_num_microbatches

    HAVE_APEX = True

except (ImportError, ModuleNotFoundError):

    HAVE_APEX = False

try:
    from megatron.core import parallel_state, tensor_parallel
    from megatron.core.enums import ModelType
    from megatron.core.pipeline_parallel.schedules import get_forward_backward_func

    HAVE_MEGATRON_CORE = True

except (ImportError, ModuleNotFoundError):

    HAVE_MEGATRON_CORE = False


import time
import torchaudio
from torchaudio.pipelines import SQUIM_OBJECTIVE, SQUIM_SUBJECTIVE
from transformers import Wav2Vec2FeatureExtractor, WavLMForXVector
import librosa

__all__ = ['MegatronT5SpeechLMModel']


class MegatronT5OverrideModel(MegatronT5Model):
    def _build_tokenizer(self):
        if self._cfg.tokenizer.library  == "sentencepiece":
            if hasattr(self._cfg.tokenizer, "sentencepiece_legacy"):
                legacy = self._cfg.tokenizer.sentencepiece_legacy
            else:
                legacy = True if self._cfg.tokenizer.library == 'sentencepiece' else False
            self.tokenizer = SentencePieceSpeechLLMTTSTokenizer(
                model_path=self.register_artifact("tokenizer.model", self._cfg.tokenizer.get('model', None)), legacy=legacy
            )

            if self._cfg.tokenizer.get('additional_special_tokens', None) is not None:
                tokens_list = OmegaConf.to_object(self._cfg.tokenizer.additional_special_tokens)
                self.tokenizer.add_special_tokens(tokens_list)
        else:
            super()._build_tokenizer()

    def model_provider_func(self, pre_process, post_process, add_encoder, add_decoder):
        if not hasattr(self.cfg, 'encoder') or not hasattr(self.cfg, 'decoder'):
            logging.warning(
                'Could not find encoder or decoder in config. This is probably because of restoring an old checkpoint. Copying shared model configs to encoder and decoder configs.'
            )
            # After the call below, self.cfg.encoder and self.cfg.decoder will be populated with the cfg.model configs from old checkpoints.
            self._populate_encoder_decoder_configs_for_backward_compatibility(self.cfg)

        if parallel_state.get_pipeline_model_parallel_world_size() > 1 and self.cfg.encoder.arch == 'perceiver':
            raise ValueError(f"Perceivers with pipeline parallel > 1 is not supported yet.")

        if not hasattr(self.cfg, 'embedding_init_method_std'):
            embedding_init_method_std = self.cfg.encoder.init_method_std
        else:
            embedding_init_method_std = self.cfg.embedding_init_method_std

        if not hasattr(self.cfg, 'embedding_dropout'):
            embedding_dropout = self.cfg.encoder.hidden_dropout
        else:
            embedding_dropout = self.cfg.embedding_dropout

        model = MegatronTokenLevelEncoderDecoderSpeechLLMModule(
            config=self.model_parallel_config,
            encoder_cfg=self.cfg.encoder,
            decoder_cfg=self.cfg.decoder,
            vocab_size=self.padded_vocab_size,
            max_position_embeddings=self.cfg.max_position_embeddings,
            num_tokentypes=0,
            parallel_output=True,
            pre_process=pre_process,
            post_process=post_process,
            fp16_cross_entropy=self.cfg.get('fp16_lm_cross_entropy', False),
            precision=self.cfg.get('precision', 16),
            embedding_init_method_std=embedding_init_method_std,
            embedding_dropout=embedding_dropout,
            label_smoothing=self.cfg.get('label_smoothing', 0.0),
            add_encoder=add_encoder,
            add_decoder=add_decoder,
            share_token_embeddings=self.cfg.get('share_token_embeddings', True),
            share_decoder_tokens_head_embeddings=self.cfg.get('share_decoder_tokens_head_embeddings', True),
            tokens_head_bias=self.cfg.get('tokens_head_bias', True),
            hiddens_cfg=self.cfg.get('hiddens', None),
        )
        return model


class MegatronT5SpeechLMModel(MegatronBaseSpeechLM):
    """
    Model class for prompt-tuning or p-tuning a pretrained Megatron T5 model.

    Prompt Tuning initalizes virtual prompt embeddings directly from a copy of
    certain token embeddings from the the pretrained T5 model's vocabulary
    and directly tunes these embedding weights. The token embeddings used in
    initalization are specified by the user in the config file. The model can
    be prompt-tuned for multiple tasks at once. Virtual prompts are stored in a
    prompt table and can be added or deleted without disrupting virtual prompts
    for other tasks.

    P-tuning initializes an LSTM encoder model that generates virtual prompt
    embeddings for every task. Each task shares the same encoder. After p-tuning
    is compelete, the learned virtual prompts can be saved to the prompt table
    using add_ptuned_prompts_to_prompt_table(). Thus, if a user wants to add a
    new virtual prompt via p-tuning, they do not need to retrain on all previous
    tasks. This gives p-tuning the same task flexiblity as prompt-tuning.
    """

    def __init__(self, cfg: DictConfig, trainer: Trainer):
        # torch.autograd.set_detect_anomaly(True)
        super().__init__(cfg, trainer)
        self.model_type = ModelType.encoder_and_decoder
        speech_codebook_size = cfg.data.get('speech_codebook_size', 1024)
        num_speech_codebooks = cfg.data.get('num_speech_codebooks', 8)
        speech_offset = cfg.data.get('speech_offset', 30000)
        codecmodel_type = cfg.get('codecmodel_type', 'nemo_codec')

        attn_prior_scaledown_start_step = cfg.get('attn_prior_scaledown_start_step', 10000)
        attn_prior_end_step = cfg.get('attn_prior_end_step', 11000)
        return_all_crossattention_probs = cfg.get('return_all_crossattention_probs', False)
        num_cross_attention_heads = cfg.get('num_cross_attention_heads', 12)
        self.lm_vocab_size = cfg.get('lm_vocab_size', 30000)
        self.context_pattern = cfg.data.get('context_pattern', 'parallel')
        self.context_conditioning = cfg.get('context_conditioning', "decoder")
        self.context_duration_min = cfg.data.get('context_duration_min', 2.9)
        self.context_duration_max = cfg.data.get('context_duration_max', 2.9)
        self.codebook_fps = cfg.data.get('codebook_fps', 86)
        self.decoder_context_len = 0
        if self.context_conditioning == "decoder":
            assert self.context_duration_min == self.context_duration_max, "Decoder context duration must be fixed"
            self.decoder_context_len = int(self.codebook_fps * self.context_duration_min)

        self.speech_offset = speech_offset
        self.speech_codebook_size = speech_codebook_size
        self.num_speech_codebooks = num_speech_codebooks
        self.codecmodel_type = codecmodel_type
        self.enc_output_to_layers = cfg.get('enc_output_to_layers', None)
        if self.enc_output_to_layers is not None:
            # Convert from listconfig to list
            self.enc_output_to_layers = [ [l for l in encoder_layer] for encoder_layer in self.enc_output_to_layers ]
        
        self.frozen_model.enc_dec_model.speech_offset = speech_offset
        self.frozen_model.enc_dec_model.speech_codebook_size = speech_codebook_size
        self.frozen_model.enc_dec_model.num_speech_codebooks = num_speech_codebooks
        self.frozen_model.enc_dec_model.seq_pattern = cfg.get('seq_pattern', 'parallel')

        self.frozen_model.enc_dec_model.attn_prior_scaledown_start_step = attn_prior_scaledown_start_step
        self.frozen_model.enc_dec_model.attn_prior_end_step = attn_prior_end_step
        self.frozen_model.enc_dec_model.return_all_crossattention_probs = return_all_crossattention_probs
        self.frozen_model.enc_dec_model.num_cross_attention_heads = num_cross_attention_heads
        self.frozen_model.enc_dec_model.context_conditioning = self.context_conditioning
        self.frozen_model.enc_dec_model.decoder_context_len = self.decoder_context_len
        self.frozen_model.enc_dec_model.enc_output_to_layers = self.enc_output_to_layers

        self.alignment_loss_start_step = 0
        self.alignment_loss_end_step = float('inf')
        if cfg.get('use_alignment_loss', False):
            alignment_loss_scale = cfg.get('alignment_loss_scale', 1.0)
            self.frozen_model.enc_dec_model.forward_sum_loss = ForwardSumLoss(loss_scale=alignment_loss_scale)
            self.frozen_model.enc_dec_model.alignment_text_end_offset = cfg.get('alignment_text_end_offset', 0)
            self.frozen_model.enc_dec_model.align_every_n_head = cfg.get('align_every_n_head', 1)
            self.frozen_model.enc_dec_model.alignment_decoder_layerids = cfg.get(
                'alignment_decoder_layerids', list(range(0, 12))
            )
            self.alignment_loss_start_step = cfg.get('alignment_loss_start_step', 0)
            self.alignment_loss_end_step = cfg.get('alignment_loss_end_step', float('inf'))

        # Need to explicitly set this since it is already initialiazed
        self.frozen_model.enc_dec_model.tokens_head.parallel_output = self.frozen_model.enc_dec_model.parallel_output

        list_of_speech_heads = []
        list_of_speech_tokens_embeddings = []
        for _ in range(self.num_speech_codebooks - 1):
            # init is NOT used since we overwrite the weight below anywas
            _speech_head_embedding = tensor_parallel.VocabParallelEmbedding(
                speech_codebook_size,
                embedding_dim=self.word_embeddings.embedding_dim,
                init_method=lambda x: x.data.fill_(0),
                config=self.model_parallel_config,
            )
            _speech_head_embedding.weight.data.fill_(0)
            _speech_head_embedding.shared = True
            list_of_speech_tokens_embeddings.append(_speech_head_embedding)
            # Linear layer that maps from hidden size to speech codebook size
            hidden_size = self.frozen_model.enc_dec_model.decoder_cfg.hidden_size
            init_method_std = self.frozen_model.enc_dec_model.decoder_cfg.init_method_std
            # Changing to ColumnParallelLinear instead of Linear to support 3b Tensor Parallelism
            _speech_head = tensor_parallel.ColumnParallelLinear(
                input_size=hidden_size,
                output_size=speech_codebook_size,
                bias=True,
                gather_output=not self.frozen_model.enc_dec_model.parallel_output,
                init_method=init_method_normal(init_method_std),
                config=self.model_parallel_config,
                # use_cpu_initialization=False,
                # params_dtype=self.frozen_model.enc_dec_model.dtype,
            )
            list_of_speech_heads.append(_speech_head)

        self.frozen_model.enc_dec_model.speech_tokens_heads = torch.nn.ModuleList(list_of_speech_heads)
        self.frozen_model.enc_dec_model.speech_tokens_embeddings = torch.nn.ModuleList(
            list_of_speech_tokens_embeddings
        )

        self.sample_rate = 24000
        if codecmodel_type == 'nemo_codec':
            codec_model = AudioCodecModel.restore_from(cfg.get('codecmodel_path'))
            codec_model.to('cuda')
            codec_model.eval()
            self.sample_rate = 22050
        else:
            raise NotImplementedError()

        self.additional_models = {'codec': codec_model}
        self.train_check_interval = self.cfg.get('train_check_interval', 500)
        self.plot_alignments_sliced = self.cfg.get('plot_alignments_sliced', True)
        app_state = AppState()
        self.is_rank_zero = app_state.global_rank == 0
        self.predict_step_outputs = []
        self.phoneme_tokenizer = None

    def decode_wav_from_codec_model(self, codes):
        codec_model = self.additional_models['codec']
        if self.codecmodel_type == 'nemo_codec':
            codec_len = torch.Tensor([codes.shape[1]]).long().cuda()
            if codec_len < 10:
                # return a one second silence
                return torch.zeros(24000).cuda()
            wav, _ = codec_model.decode(tokens=codes.unsqueeze(0), tokens_len=codec_len)
            wav = wav[0]
        else:
            raise NotImplementedError()
        return wav

    def first_stage_of_pipeline(self):
        if self.frozen_model.enc_dec_model.pre_process and parallel_state.get_pipeline_model_parallel_rank() == 0:
            return True
        return False

    def forward(
        self,
        virtual_tokens,
        context_and_question_tokens,
        enc_mask,
        dec_input,
        dec_mask,
        position_ids,
        taskname_ids,
        labels=None,
        speech_mask=None,
        inference=False,
        inference_step=0,
        cross_attention_prior=None,
        text_limits=None,
        decoder_max_sequence_len=None,
        encoder_max_sequence_len=None,
    ):
        """
        Special forward method for p-tuning/prompt-tuning pretrained
        T5 style models.
        """
        # import ipdb; ipdb.set_trace()
        multi_encoder = False
        if isinstance(context_and_question_tokens, list):
            multi_encoder = True
            assert isinstance(enc_mask, list)
            assert isinstance(position_ids, list)
            if cross_attention_prior is None:
                cross_attention_prior = [None for _ in range(len(context_and_question_tokens))]
            assert isinstance(cross_attention_prior, list)
            assert len(context_and_question_tokens) == len(enc_mask) == len(position_ids) == len(cross_attention_prior)
        else:
            multi_encoder = False
            context_and_question_tokens = [context_and_question_tokens]
            enc_mask = [enc_mask]
            position_ids = [position_ids]
            cross_attention_prior = [cross_attention_prior]


        enc_output = None
        if self.first_stage_of_pipeline() and inference_step == 0:
            # Get embeddings for text tokens and insert virtual token embeddings
            encoder_input_list = []
            for ei in range(len(context_and_question_tokens)):
                input_embeds = self.get_embeddings_and_combine(
                    [virtual_tokens, context_and_question_tokens[ei]], taskname_ids, inference
                )
                # TODO: This check needs to be revisited with PP support.
                if hasattr(self.frozen_model.enc_dec_model.encoder_embedding, 'position_embeddings'):
                    position_embeddings = self.frozen_model.enc_dec_model.encoder_embedding.position_embeddings(
                        position_ids[ei]
                    )
                    encoder_input = input_embeds + position_embeddings
                else:
                    encoder_input = input_embeds
                encoder_input_list.append(encoder_input)
        else:
            encoder_input_list = None
            encoder_input = None
            if inference_step != 0:
                enc_output = context_and_question_tokens if multi_encoder else context_and_question_tokens[0]

        # If the decoder input starts with <pad> instead of <bos>, which is the case for huggingface T5 models, we don't want to mask the first token.
        # For NeMo-Megatron, the sequence starts with <bos>, which is never masked so we can always set index 0 to be unmasked.
        dec_mask[:, 0] = 1

        if not self.cfg.data.get('use_attention_prior', False):
            cross_attention_prior = [None for _ in range(len(cross_attention_prior))]

        _encoder_input = encoder_input_list
        if not multi_encoder:
            context_and_question_tokens = context_and_question_tokens[0]
            enc_mask = enc_mask[0]
            position_ids = position_ids[0]
            cross_attention_prior = cross_attention_prior[0]
            _encoder_input = encoder_input_list[0] if encoder_input_list is not None else None

        # Call forward on T5 model with preprocessed embeddings
        if self.autocast_dtype == torch.float32:
            output, out_logits = self.frozen_model.enc_dec_model(
                enc_input_ids=None,
                enc_attn_mask=enc_mask,
                dec_input_ids=dec_input,
                dec_attn_mask=dec_mask,
                token_type_ids=None,
                labels=labels,
                output_enc_hidden_only=False,
                enc_input=_encoder_input,
                enc_output=enc_output,
                speech_mask=speech_mask,
                cross_attention_prior=cross_attention_prior,
                text_limits=text_limits,
                global_step=self.global_step,
                set_inference_key_value_memory=True if inference and inference_step == 0 else False,
                decoder_max_sequence_len=decoder_max_sequence_len,
                encoder_max_sequence_len=encoder_max_sequence_len,
            )
        else:
            with torch.autocast(device_type="cuda", dtype=self.autocast_dtype):
                output, out_logits = self.frozen_model.enc_dec_model(
                    enc_input_ids=None,
                    enc_attn_mask=enc_mask,
                    dec_input_ids=dec_input,
                    dec_attn_mask=dec_mask,
                    token_type_ids=None,
                    labels=labels,
                    output_enc_hidden_only=False,
                    enc_input=_encoder_input,
                    enc_output=enc_output,
                    speech_mask=speech_mask,
                    cross_attention_prior=cross_attention_prior,
                    text_limits=text_limits,
                    global_step=self.global_step,
                    set_inference_key_value_memory=True if inference and inference_step == 0 else False,
                    decoder_max_sequence_len=decoder_max_sequence_len,
                    encoder_max_sequence_len=encoder_max_sequence_len,
                )

        return output, encoder_input, out_logits

    def load_frozen_model(self, cfg, trainer):
        self.megatron_amp_O2 = cfg.get('megatron_amp_o2', False)

        # TODO: Fix this once apex patches FusedScaledMaskedSoftmax.
        # This is a workaround for the fact that `masked_softmax_fusion` has issues with certain input sizes that may be present while finetuning.
        cfg_language_model_path = cfg.get('language_model_path', None)
        cfg_frozen_model = cfg.get('frozen_model', None)
        if not (bool(cfg_language_model_path) ^ bool(cfg_frozen_model)):
            raise ValueError(
                "T5-TTS requires either 'language_model_path' or 'frozen_model' in its config, but not both."
            )

        if cfg_language_model_path:
            t5_cfg = MegatronT5Model.restore_from(cfg_language_model_path, trainer=trainer, return_config=True)
        else:
            t5_cfg = cfg_frozen_model

        OmegaConf.set_struct(t5_cfg, True)
        with open_dict(t5_cfg):
            if hasattr(t5_cfg, 'encoder') and hasattr(t5_cfg, 'decoder'):
                t5_cfg.encoder.masked_softmax_fusion = False
                t5_cfg.decoder.masked_softmax_fusion = False
            else:
                t5_cfg.masked_softmax_fusion = False
            t5_cfg.megatron_amp_O2 = self.megatron_amp_O2
            # hack to make the _GLOBAL_NUM_MICROBATCHES_CALCULATOR initialize
            t5_cfg.micro_batch_size = cfg.get('micro_batch_size', 4)
            t5_cfg.global_batch_size = cfg.get('global_batch_size', 4)
            t5_cfg.precision = trainer.precision
            t5_cfg.tokenizer.num_sentinel_tokens = cfg.get('num_sentinel_tokens', 39184 - 29056)
            t5_cfg.seq_length = cfg.data.max_seq_length
            if cfg.get('max_position_embeddings', None) is None:
                t5_cfg.max_position_embeddings = cfg.data.max_seq_length
            else:
                t5_cfg.max_position_embeddings = cfg.get('max_position_embeddings')
            t5_cfg.use_flash_attention = cfg.get('use_flash_attention', False)
            if cfg.get('override_token_model', None):
                t5_cfg.tokenizer.model = cfg['override_token_model']
            if cfg.get('override_tokenizer_vocab_file', None):
                t5_cfg.tokenizer.vocab_file = cfg['override_tokenizer_vocab_file']

        if cfg.get('train_from_scratch', False):
            print("Training from scratch!")
            # Defaults for 220m model
            # To override any of these, add +model.override_<key>=<value> to the config file.
            # Eg. +model.override_hidden_size=1024
            overide_keys = [
                'hidden_size',  # 768
                'num_layers',  # 12
                'num_attention_heads',  # 12
                'hidden_dropout',  # 0.1
                'attention_dropout',  # 0.1
                'kv_channels',  # 64
                'ffn_hidden_size',  # 2048
            ]
            # Defaults for 220m model
            for k in overide_keys:
                if cfg.get(f'override_{k}') is not None:
                    t5_cfg[k] = cfg.get(f'override_{k}')

            self.frozen_model = MegatronT5OverrideModel(t5_cfg, trainer=trainer)
            num_params = sum(p.numel() for p in self.frozen_model.parameters() if p.requires_grad)
            print(f"Number of parameters: {num_params}")
        else:
            print(f"Loading from pretrained checkpoint: {cfg_language_model_path}")
            if cfg_language_model_path is None:
                raise ValueError(
                    "T5-TTS SFT on pretrained model checkpoint requires `langauge_model_path` in its config."
                )

            self.frozen_model = MegatronT5OverrideModel.restore_from(
                cfg_language_model_path,
                trainer=trainer,
                override_config_path=t5_cfg,
                save_restore_connector=NLPSaveRestoreConnector(),
            )

        if not cfg.get('english_only_model', False):
            self.frozen_model.tokenizer.add_phone_tokens_to_special_tokens()

        logging.info(f"self.frozen_model {self.frozen_model}")

    def fwd_bwd_step(self, dataloader_iter, batch_idx, forward_only):
        """
            Dataloader produces a global batch which is turned into a list of microbatches.
            The list of microbatches is then piped through the pipeline using megatron-core fwd/bwd functions.
        """
        # Get seq length of batch
        batch = next(dataloader_iter)
        _, seq_length = batch[0].shape
        if batch[4].dim() > 2:
            _, _, dec_seq_length = batch[4].shape
        else:
            _, dec_seq_length = batch[4].shape
        data_iter = get_iterator_k_split(batch, get_num_microbatches())
        
        fwd_bwd_function = get_forward_backward_func()

        losses_reduced_per_micro_batch = fwd_bwd_function(
            forward_step_func=self.get_forward_output_and_loss_func(forward_only),
            data_iterator=data_iter,
            model=[self],
            num_microbatches=get_num_microbatches(),
            forward_only=forward_only,
            seq_length=seq_length,
            micro_batch_size=get_micro_batch_size(),
            decoder_seq_length=dec_seq_length,
        )

        # only the last stages of the pipeline return losses
        if losses_reduced_per_micro_batch:
            # average loss across micro batches
            loss_tensors_list = [loss_reduced['avg'] for loss_reduced in losses_reduced_per_micro_batch]
            loss_tensor = torch.concat(loss_tensors_list)
            loss_mean = loss_tensor.mean()
        else:
            # we're not on the last pipeline stage so no losses
            loss_mean = torch.tensor(0.0).cuda()

        return loss_mean

    def convert_tokens_to_range(self, tokens, apply_offset_correction=True, pattern=None):
        # convert tokens to range [0, 1024]
        output_tokens = tokens.clone()
        if apply_offset_correction:
            output_tokens[0] = output_tokens[0] - self.speech_offset
        output_tokens = torch.clamp(output_tokens, min=0, max=self.speech_codebook_size - 1)
        if pattern is None:
            pattern = self.cfg.get('seq_pattern', 'delay_parallel')
        if pattern == "delay_parallel":
            output_tokens_new = []
            for _c in range(output_tokens.shape[0]):
                si = _c
                ei = _c + output_tokens.shape[1] - self.num_speech_codebooks
                output_tokens_new.append(output_tokens[_c, si:ei])
            output_tokens_new = torch.stack(output_tokens_new)
            output_tokens = output_tokens_new

        return output_tokens

    def get_forward_output_and_loss_func(self, validation_step=False):
        def fwd_output_and_loss_func(dataloader_iter, model):
            batch = next(dataloader_iter)
            _batch = []
            for x in batch:
                # import ipdb; ipdb.set_trace()
                if isinstance(x, torch.Tensor):
                    x = x.cuda(non_blocking=True)
                elif isinstance(x, list):
                    if isinstance(x[0], torch.Tensor):
                        x = [y.cuda(non_blocking=True) for y in x]
                _batch.append(x)
            batch = _batch
            # batch = [x.cuda(non_blocking=True) if isinstance(x, torch.Tensor) else x for x in batch]
            (
                virtual_tokens,
                context_and_question_tokens,
                enc_mask,
                dec_input,
                dec_input_mask,
                labels,
                loss_mask,
                position_ids,
                taskname_ids,
                speech_mask,
                context_and_question_tokens_lens,
                cross_attention_prior,
                text_limits,
                _,  # TODO: text limit and lang not in tarred dataset
                _,
            ) = batch
            
            if self.trainer.global_step % self.train_check_interval == 0 and not validation_step and self.is_rank_zero:
                self.frozen_model.enc_dec_model.logging_step = True
            
            _cross_attention_prior = cross_attention_prior
            if isinstance(context_and_question_tokens, list):
                # None for context and prior for question
                _cross_attention_prior = [None, cross_attention_prior]

            output_tensor, encoder_input, out_logits = model(
                virtual_tokens,
                context_and_question_tokens,
                enc_mask,
                dec_input,
                dec_input_mask,
                position_ids,
                taskname_ids,
                labels=labels,
                speech_mask=speech_mask,
                cross_attention_prior=_cross_attention_prior,
                text_limits=text_limits,
                inference=False,
            )
            output_tensor = output_tensor.contiguous()

            alignment_loss = out_logits[3]
            if alignment_loss is not None:
                self.logger.experiment.add_scalar('train_alignment_loss', alignment_loss, self.global_step)

            if self.trainer.global_step % self.train_check_interval == 0 and not validation_step and self.is_rank_zero:
                self.frozen_model.enc_dec_model.logging_step = False
                with torch.no_grad():
                    with torch.cuda.amp.autocast(enabled=False):
                        if torch.count_nonzero(speech_mask) == 0:
                            text_labels = labels[:, 0, :]  # [B, 8, T] -> [B, T]
                            token_logits = out_logits[0] * 1  # [T, B, V]
                            if self.frozen_model.enc_dec_model.parallel_output:
                                # Gather from tensor parallel region
                                token_logits = tensor_parallel.gather_from_tensor_model_parallel_region(token_logits)
                            token_logits = token_logits.argmax(dim=2)  # [T, B]
                            token_logits = token_logits.t()  # [B, T]
                            score = 0
                            for i in range(text_labels.size()[0]):
                                r = text_labels[i].long()
                                nzm = r != 0
                                r = r.tolist()
                                h = token_logits[i].long() * nzm
                                h = h.tolist()
                                score += editdistance.eval(r, h)
                            score /= text_labels.size()[0]
                            logging.info(f"wer score : {score}")
                            self.logger.experiment.add_scalar('WER', score, self.global_step)
                        else:
                            audio_len = self.decoder_context_len + (labels[0][0][self.decoder_context_len:] != 0).sum().item()
                            labels_to_1024 = self.convert_tokens_to_range(labels[0, :, 0:audio_len])
                            label_wav = self.decode_wav_from_codec_model(labels_to_1024)
                            dec_input_to_1024 = self.convert_tokens_to_range(dec_input[0, :, 0:audio_len])
                            dec_input_wav = self.decode_wav_from_codec_model(dec_input_to_1024)
                            self.logger.experiment.add_audio(
                                "train_label_wav", label_wav, self.global_step, self.sample_rate
                            )
                            self.logger.experiment.add_audio(
                                "train_dec_input_wav", dec_input_wav, self.global_step, self.sample_rate
                            )
                            if isinstance(context_and_question_tokens, list):
                                context_tokens = context_and_question_tokens[0]
                                question_tokens = context_and_question_tokens[1]
                                input_token_list_all = [
                                    question_tokens[0, 0, i].item()
                                    for i in range(question_tokens.shape[2])
                                ]
                                input_token_list = [
                                    (ti, t)
                                    for ti, t in enumerate(input_token_list_all)
                                    if t != 0 and t < self.speech_offset
                                ]
                                context_end_step = context_and_question_tokens_lens[0][0].item()
                                _context_tokens = context_tokens[0, :, :context_end_step]
                            else:
                                input_token_list_all = [
                                    context_and_question_tokens[0, 0, i].item()
                                    for i in range(context_and_question_tokens.shape[2])
                                ]
                                input_token_list = [
                                    (ti, t)
                                    for ti, t in enumerate(input_token_list_all)
                                    if t != 0 and t < self.speech_offset
                                ]
                                context_end_step = input_token_list[0][0]
                                _context_tokens = context_and_question_tokens[0, :, :context_end_step]

                            if context_end_step > 1:
                                is_speech_context = _context_tokens[1,:].sum().item() > 0
                                if is_speech_context:
                                    _context_tokens = self.convert_tokens_to_range(
                                        _context_tokens, pattern=self.context_pattern
                                    )
                                    _context_wav = self.decode_wav_from_codec_model(_context_tokens)
                                    self.logger.experiment.add_audio(
                                        "train_context_wav", _context_wav, self.global_step, self.sample_rate
                                    )
                                else:
                                    _context_token_list = [ v.item() for v in _context_tokens[0, :] ]
                                    _context_text = self.frozen_model.tokenizer.ids_to_text(
                                        [v for v in _context_token_list if v < self.lm_vocab_size]
                                    )
                                    self.logger.experiment.add_text("train_context_text", _context_text, self.global_step)

                            question_si = text_limits[0, 0].item() - virtual_tokens.shape[1]
                            question_ei = text_limits[0, 1].item() - virtual_tokens.shape[1]
                            text_si = text_limits[0, 0].item()
                            text_ei = text_limits[0, 1].item()
                            input_text = self.frozen_model.tokenizer.ids_to_text(
                                [v for v in input_token_list_all[question_si:question_ei] if v < self.lm_vocab_size]
                            )
                            self.logger.experiment.add_text("Train Input Text", input_text, self.global_step)

                            input_phoneme_tokens = [
                                v - self.lm_vocab_size
                                for v in input_token_list_all[question_si:question_ei]
                                if v >= self.lm_vocab_size
                            ]

                            if len(input_phoneme_tokens) > 0:
                                phoneme_text = self.phoneme_tokenizer.decode(input_phoneme_tokens)
                                self.logger.experiment.add_text(
                                    "Train Input Phoneme Text", phoneme_text, self.global_step
                                )

                            token_logits = out_logits[0]
                            speech_logits_list = out_logits[1]

                            attention_probs_list = out_logits[2]  # list of (BS, 12, out_length, in_length)
                            if attention_probs_list is not None:
                                attention_sliced_list = []
                                for lidx in range(len(attention_probs_list)):
                                    attention_probs = attention_probs_list[lidx]
                                    for _i in range(attention_probs.shape[1]):
                                        name = f"Attention Probs Layer {lidx} Head {_i}"
                                        attention_to_plot = attention_probs[0, _i, :audio_len, :text_ei]
                                        if self.plot_alignments_sliced:
                                            attention_to_plot = attention_probs[0, _i, 0:audio_len, text_si:text_ei]
                                            # 4 to offset "Text to Speech this"
                                            name += " Sliced"
                                        alignment_image = plot_alignment_to_numpy_for_speechllm(
                                            attention_to_plot.cpu().float().numpy().T,
                                            phoneme_ver=0 if self.plot_alignments_sliced else 1,
                                            phoneme_seq=None if self.plot_alignments_sliced else [text_si],
                                        )
                                        self.logger.experiment.add_image(
                                            name, alignment_image, self.global_step, dataformats="HWC",
                                        )
                                        attention_sliced_list.append(
                                            attention_probs[0, _i, self.decoder_context_len:audio_len, text_si:text_ei]
                                        )
                                attention_sliced = torch.stack(attention_sliced_list)
                                attention_sliced = torch.mean(attention_sliced, 0)
                                text = None
                                if len(input_text) > 0:
                                    text = self.frozen_model.tokenizer.ids_to_tokens(
                                        [
                                            v
                                            for v in input_token_list_all[question_si:question_ei]
                                            if v < self.lm_vocab_size
                                        ]
                                    )
                                if len(input_phoneme_tokens) > 0:
                                    text = phoneme_text.split("|")
                                alignment_image_sliced = plot_alignment_to_numpy_for_speechllm(
                                    attention_sliced.cpu().float().numpy().T,
                                    phoneme_seq=text,
                                    phoneme_ver=2,
                                    vmin=0.0,
                                    phone_offset=0,
                                    h_offset=False,
                                )
                                self.logger.experiment.add_image(
                                    f"Attention Probs Average Sliced",
                                    alignment_image_sliced,
                                    self.global_step,
                                    dataformats="HWC",
                                )
                            if self.frozen_model.enc_dec_model.parallel_output:
                                # Gather from tensor parallel region
                                token_logits = tensor_parallel.gather_from_tensor_model_parallel_region(token_logits)
                                for _i in range(len(speech_logits_list)):
                                    speech_logits_list[_i] = tensor_parallel.gather_from_tensor_model_parallel_region(
                                        speech_logits_list[_i]
                                    )
                            speech_logits = torch.stack(speech_logits_list, dim=-1)  # (t, b, 1024, 7)
                            token_logits_example = token_logits[:, 0, :] * 1
                            speech_logits_example = speech_logits[:, 0, :, :] * 1
                            first_layer_tokens = token_logits_example.argmax(dim=1) - self.speech_offset
                            other_layer_tokens = []
                            for _i in range(speech_logits_example.shape[2]):
                                other_layer_tokens.append(speech_logits_example[:, :, _i].argmax(dim=1))

                            all_layer_tokens = torch.stack([first_layer_tokens] + other_layer_tokens)  # (8, t)
                            all_layer_tokens = self.convert_tokens_to_range(
                                all_layer_tokens, apply_offset_correction=False
                            )
                            # all_layer_tokens = torch.clip(all_layer_tokens, 0, 1023)
                            predicted_wav = self.decode_wav_from_codec_model(all_layer_tokens)
                            self.logger.experiment.add_audio(
                                "train_tf_pred_wav", predicted_wav, self.global_step, self.sample_rate
                            )

            def loss_func(loss_args):
                output_tensor, out_logits, curr_step = loss_args
                alignment_loss = out_logits[3]
                loss = self.frozen_model.loss_func(loss_mask, output_tensor)
                if (
                    (alignment_loss is not None)
                    and (curr_step > self.alignment_loss_start_step)
                    and (curr_step < self.alignment_loss_end_step)
                ):
                    logging.debug(f"Adding alignment loss. cur:{curr_step} start:{self.alignment_loss_start_step}")
                    loss = loss + alignment_loss
                reduced_loss = average_losses_across_data_parallel_group([loss])
                return loss, {'avg': reduced_loss}

            return [output_tensor, out_logits, self.global_step], loss_func

        return fwd_output_and_loss_func

    def get_forward_output_only_func(self):
        """ Used in inference / predict """

        def fwd_output_only_func(dataloader_iter, model):
            batch = next(dataloader_iter)
            _batch = []
            for x in batch:
                if isinstance(x, torch.Tensor):
                    x = x.cuda(non_blocking=True)
                elif isinstance(x, list):
                    if isinstance(x[0], torch.Tensor):
                        x = [y.cuda(non_blocking=True) for y in x]
                _batch.append(x)
            batch = _batch
            # batch = [x.cuda(non_blocking=True) if isinstance(x, torch.Tensor) else x for x in batch]
            (
                decoder_max_sequence_len,
                encoder_max_sequence_len,
                context_and_question_tokens,
                enc_mask,
                dec_input,
                dec_input_mask,
                position_ids,
                taskname_ids,
                speech_mask,
            ) = batch

            
            output_logits, _, token_and_speech_logits = model(
                context_and_question_tokens,
                context_and_question_tokens,
                enc_mask,
                dec_input,
                dec_input_mask,
                position_ids,
                taskname_ids,
                labels=None,
                speech_mask=speech_mask,
                inference=True,
                inference_step=1,
                decoder_max_sequence_len=decoder_max_sequence_len,
                encoder_max_sequence_len=encoder_max_sequence_len,
            )
            output_tensor = [output_logits, token_and_speech_logits]

            def id_func(output_tensor):
                return 0, {'output_logits': output_tensor[0], 'token_and_speech_logits': output_tensor[1]}

            return output_tensor, id_func

        return fwd_output_only_func

    def backward(self, *args, **kwargs):
        """ LightningModule hook to do backward.
            We want this to do nothing since we run backward in the fwd/bwd functions from megatron-core.
            No need to call it here.
        """
        return

    def optimizer_zero_grad(self, *args, **kwargs):
        """ LightningModule hook to zero grad.
            We want this to do nothing as we are zeroing grads during the training_step.
        """
        return

    def set_input_tensor(self, input_tensor):
        """Set input tensor to be used instead of forward()'s input.
        When using pipeline parallelism the input from the previous
        stage comes from communication, not from the input, so the
        model's forward_step_func won't have it. This function is thus
        used by internal code to bypass the input provided by the
        forward_step_func"""
        self.frozen_model.enc_dec_model.set_input_tensor(input_tensor)

    def on_train_epoch_start(self) -> None:
        gbs = self.cfg.global_batch_size
        mbs = self.cfg.micro_batch_size
        self._reconfigure_batch_sizes(gbs, mbs)
        return super().on_train_epoch_start()

    def on_validation_epoch_start(self) -> None:
        gbs = self.cfg.get('validation_global_batch_size', self.cfg.global_batch_size)
        mbs = self.cfg.get('validation_micro_batch_size', self.cfg.micro_batch_size)
        self._reconfigure_batch_sizes(gbs, mbs)
        return super().on_validation_epoch_start()

    def training_step(self, dataloader_iter, batch_idx):
        self._optimizer.zero_grad()
        batch = next(dataloader_iter)
        loss_mean = self.fwd_bwd_step(itertools.chain([batch]), batch_idx, forward_only=False)
        self.allreduce_gradients()

        ## logging
        # we can only log on one rank if it is rank zero so we broadcast from last rank
        # we can avoid this broadcast by updating the PTL log function to accept specific ranks
        torch.distributed.broadcast(loss_mean, get_last_rank())

        if self.cfg.precision == 16 and hasattr(self.trainer.precision_plugin.scaler, "_scale"):
            loss_scale = self.trainer.precision_plugin.scaler._scale
            if loss_scale is not None:
                self.log('loss_scale', loss_scale, batch_size=1)

        self.log('reduced_train_loss', loss_mean, prog_bar=True, rank_zero_only=True, batch_size=1)
        lr = self._optimizer.param_groups[0]['lr']
        self.log('lr', lr, rank_zero_only=True, batch_size=1)
        self.log('global_step', self.trainer.global_step, prog_bar=True, rank_zero_only=True, batch_size=1)
        return loss_mean

    def get_predictions(self, input_ids, enc_mask, encoder_input, labels):
        predicted_token_ids, log_probs = self.frozen_model.decode(
            tokens_enc=input_ids,
            enc_mask=enc_mask,
            num_tokens_to_generate=self.decoder_seq_length,
            encoder_input=encoder_input,
            bos_id=self.tokenizer.pad_id
            if self.cfg.data.get('decoder_starts_with_pad', False)
            else self.tokenizer.bos_id,
        )
        # Special ids to text function to handle stripping <eos> and special tokens with sentencepiece tokenizers.
        preds_text = MegatronT5SFTModel.ids_to_text(predicted_token_ids, self.tokenizer)
        labels_text = MegatronT5SFTModel.ids_to_text(labels, self.tokenizer)
        input_text = MegatronT5SFTModel.ids_to_text(input_ids, self.tokenizer)
        return {
            'predicted_token_ids': preds_text,
            'labels': labels_text,
            'enc_inputs': input_text,
        }

    def get_embeddings(self, tokens, taskname_ids, inference=False):
        out = None
        if tokens.dim() > 2:
            for i in range(tokens.size()[1]):  # for 8 channels
                if i == 0:
                    # Embed first layer using word embeddings
                    out = self.embed_input(tokens[:, i, :], taskname_ids, inference)  # (B, T, D)
                else:
                    # Embed other layers using speech embeddings
                    cur = self.frozen_model.enc_dec_model.speech_tokens_embeddings[i - 1](tokens[:, i, :])
                    # do not add embeddings of zero tokens of other channels (except the first channel)
                    non_zero_flag = tokens[:, i, :] != 0  # (B, T)
                    cur = cur * non_zero_flag.unsqueeze(2)
                    out = out + cur
        else:
            out = self.embed_input(tokens, taskname_ids, inference)
        return out

    def get_embeddings_and_combine(self, token_list, taskname_ids, inference):
        embedding_list = []
        for tokens in token_list:
            embedding_list.append(self.get_embeddings(tokens, taskname_ids, inference))
        return torch.cat(embedding_list, dim=1)

    def validation_step(self, batch, batch_idx, dataloader_idx=0):
        (
            virtual_tokens,
            context_and_question_tokens,
            enc_mask,
            dec_input,
            dec_input_mask,
            labels,
            loss_mask,
            position_ids,
            taskname_ids,
            speech_mask,
            context_and_question_tokens_lens,
            cross_attention_prior,
            text_limits,
            _,
            _,
        ) = batch
        # loss_mask (b, t)
        # does not use dataloader_iter due to device placement issues arising from PTL
        
        mode = self.training
        self.eval()
        gbs = self.cfg.get('validation_global_batch_size', self.cfg.global_batch_size)
        self._reconfigure_and_process_inference_batch(virtual_tokens.size(0), gbs)

        loss_mean = self.fwd_bwd_step(
            itertools.chain([batch]), batch_idx, forward_only=True
        )  # comment this out and add custom forward function to calculate WER
        # # logging.info (f'loss_mean {loss_mean}')

        if batch_idx == 0 and self.is_rank_zero:
            self.frozen_model.enc_dec_model.logging_step = True
            self.predict_step_outputs = []
            # log_scalars=False avoids logging scalar TTS metrics in the predict_step
            # Images, audio and texts will still be logged
            self.predict_step(batch=batch, batch_idx=batch_idx, log_scalars=False, global_step=self.global_step)
            for inf_key in self.predict_step_outputs[0]:
                if self.predict_step_outputs[0][inf_key] is not None:
                    self.logger.experiment.add_scalar(
                        f'Val_{inf_key}', self.predict_step_outputs[0][inf_key], self.global_step
                    )

        labels_original = labels.clone()  # (b, 8, t)
        
        _cross_attention_prior = cross_attention_prior
        if isinstance(context_and_question_tokens, list):
            _cross_attention_prior = [None, cross_attention_prior]
        
        output_loss, _, output_logits = self.forward(
            virtual_tokens,
            context_and_question_tokens,
            enc_mask,
            dec_input,
            dec_input_mask,
            position_ids,
            taskname_ids,
            labels=labels,
            speech_mask=speech_mask,
            cross_attention_prior=_cross_attention_prior,
            text_limits=text_limits,
            inference=False,
        )

        if batch_idx == 0 and self.is_rank_zero:
            self.frozen_model.enc_dec_model.logging_step = False
            with torch.cuda.amp.autocast(enabled=False):
                if torch.count_nonzero(speech_mask) == 0:
                    text_labels = labels[:, 0, :]  # [B, 8, T] -> [B, T]
                    token_logits = output_logits[0] * 1  # [T, B, V]
                    if self.frozen_model.enc_dec_model.parallel_output:
                        # Gather from tensor parallel region
                        token_logits = tensor_parallel.gather_from_tensor_model_parallel_region(token_logits)
                    token_logits = token_logits.argmax(dim=2)  # [T, B]
                    token_logits = token_logits.t()  # [B, T]
                    score = 0
                    for i in range(text_labels.size()[0]):
                        r = text_labels[i].long()
                        nzm = r != 0
                        r = r.tolist()
                        h = token_logits[i].long() * nzm
                        h = h.tolist()
                        score += editdistance.eval(r, h)
                    score /= text_labels.size()[0]
                    logging.info(f"wer score : {score}")
                    self.logger.experiment.add_scalar('WER', score, self.global_step)
                else:
                    audio_len = self.decoder_context_len + (labels[0][0][self.decoder_context_len:] != 0).sum().item()
                    labels_to_1024 = self.convert_tokens_to_range(labels[0, :, 0:audio_len])
                    label_wav = self.decode_wav_from_codec_model(labels_to_1024)
                    dec_input_to_1024 = self.convert_tokens_to_range(dec_input[0, :, 0:audio_len])
                    dec_input_wav = self.decode_wav_from_codec_model(dec_input_to_1024)
                    self.logger.experiment.add_audio("val_label_wav", label_wav, self.global_step, self.sample_rate)
                    self.logger.experiment.add_audio(
                        "val_dec_input_wav", dec_input_wav, self.global_step, self.sample_rate
                    )

                    if isinstance(context_and_question_tokens, list):
                        context_tokens = context_and_question_tokens[0]
                        question_tokens = context_and_question_tokens[1]
                        input_token_list_all = [
                            question_tokens[0, 0, i].item() for i in range(question_tokens.shape[2])
                        ]
                        input_token_list = [
                            (ti, t) for ti, t in enumerate(input_token_list_all) if t != 0 and t < self.speech_offset
                        ]
                        context_end_step = context_and_question_tokens_lens[0][0].item()
                        _context_tokens = context_tokens[0, :, :context_end_step]

                    else:
                        input_token_list_all = [
                            context_and_question_tokens[0, 0, i].item()
                            for i in range(context_and_question_tokens.shape[2])
                        ]
                        input_token_list = [
                            (ti, t) for ti, t in enumerate(input_token_list_all) if t != 0 and t < self.speech_offset
                        ]
                        context_end_step = input_token_list[0][0]
                        _context_tokens = context_and_question_tokens[0, :, :context_end_step]
                    if context_end_step > 1:
                        is_speech_context = _context_tokens[1,:].sum().item() > 0
                        if is_speech_context:
                            _context_tokens = self.convert_tokens_to_range(_context_tokens, pattern=self.context_pattern)
                            _context_wav = self.decode_wav_from_codec_model(_context_tokens)
                            self.logger.experiment.add_audio(
                                "val_context_wav", _context_wav, self.global_step, self.sample_rate
                            )
                        else:
                            _context_token_list = [v.item() for v in _context_tokens[0, :]]
                            _context_text = self.frozen_model.tokenizer.ids_to_text(
                                [v for v in _context_token_list if v < self.lm_vocab_size]
                            )
                            self.logger.experiment.add_text("val_context_text", _context_text, self.global_step)

                    question_si = text_limits[0, 0].item() - virtual_tokens.shape[1]
                    question_ei = text_limits[0, 1].item() - virtual_tokens.shape[1]

                    text_si = text_limits[0, 0].item()
                    text_ei = text_limits[0, 1].item()

                    input_text = self.frozen_model.tokenizer.ids_to_text(
                        [v for v in input_token_list_all[question_si:question_ei] if v < self.lm_vocab_size]
                    )
                    self.logger.experiment.add_text("Val Input Text", input_text, self.global_step)

                    input_phoneme_tokens = [
                        v - self.lm_vocab_size
                        for v in input_token_list_all[question_si:question_ei]
                        if v >= self.lm_vocab_size
                    ]
                    if len(input_phoneme_tokens) > 0:
                        phoneme_text = self.phoneme_tokenizer.decode(input_phoneme_tokens)
                        self.logger.experiment.add_text("Val Input Phoneme Text", phoneme_text, self.global_step)

                    token_logits = output_logits[0]
                    speech_logits_list = output_logits[1]

                    # if self.trainer.global_step % 500 == 0:
                    attention_probs_list = output_logits[2]  # list of (BS, 12, out_length, in_length)
                    if attention_probs_list is not None:
                        attention_sliced_list = []
                        for lidx in range(len(attention_probs_list)):
                            attention_probs = attention_probs_list[lidx]
                            for _i in range(attention_probs.shape[1]):
                                attention_sliced_list.append(attention_probs[0, _i, self.decoder_context_len:audio_len, text_si:text_ei])
                        attention_sliced = torch.stack(attention_sliced_list)
                        attention_sliced = torch.mean(attention_sliced, 0)
                        text = None
                        if len(input_text) > 0:
                            text = self.frozen_model.tokenizer.ids_to_tokens(
                                [v for v in input_token_list_all[question_si:question_ei] if v < self.lm_vocab_size]
                            )
                        if len(input_phoneme_tokens) > 0:
                            text = phoneme_text.split("|")
                        alignment_image_sliced = plot_alignment_to_numpy_for_speechllm(
                            attention_sliced.cpu().float().numpy().T,
                            phoneme_seq=text,
                            phoneme_ver=2,
                            vmin=0.0,
                            phone_offset=0,
                            h_offset=False,
                        )
                        self.logger.experiment.add_image(
                            f"Val Attention Probs Average Sliced",
                            alignment_image_sliced,
                            self.global_step,
                            dataformats="HWC",
                        )
                    if self.frozen_model.enc_dec_model.parallel_output:
                        # Gather from tensor parallel region
                        token_logits = tensor_parallel.gather_from_tensor_model_parallel_region(token_logits)
                        for _i in range(len(speech_logits_list)):
                            speech_logits_list[_i] = tensor_parallel.gather_from_tensor_model_parallel_region(
                                speech_logits_list[_i]
                            )
                    speech_logits = torch.stack(speech_logits_list, dim=-1)  # (t, b, 1024, 7)
                    token_logits_example = token_logits[:, 0, :] * 1
                    speech_logits_example = speech_logits[:, 0, :, :] * 1
                    first_layer_tokens = token_logits_example.argmax(dim=1) - self.speech_offset
                    other_layer_tokens = []
                    for _i in range(speech_logits_example.shape[2]):
                        other_layer_tokens.append(speech_logits_example[:, :, _i].argmax(dim=1))

                    all_layer_tokens = torch.stack([first_layer_tokens] + other_layer_tokens)  # (8, t)
                    all_layer_tokens = self.convert_tokens_to_range(all_layer_tokens, apply_offset_correction=False)
                    all_layer_tokens = torch.clip(all_layer_tokens, 0, self.speech_codebook_size - 1)
                    predicted_wav = self.decode_wav_from_codec_model(all_layer_tokens)
                    self.logger.experiment.add_audio(
                        "val_tf_pred_wav", predicted_wav, self.global_step, self.sample_rate
                    )

        first_layer_logits = output_logits[0]
        speech_logits_list = output_logits[1]

        if self.frozen_model.enc_dec_model.parallel_output:
            # Gather from tensor parallel region
            first_layer_logits = tensor_parallel.gather_from_tensor_model_parallel_region(first_layer_logits)
            if torch.count_nonzero(speech_mask) > 0:
                for _i in range(len(speech_logits_list)):
                    speech_logits_list[_i] = tensor_parallel.gather_from_tensor_model_parallel_region(
                        speech_logits_list[_i]
                    )
                speech_logits = torch.stack(speech_logits_list, dim=-1)  # (t, b, 1024, 7)
        first_layer_preds = first_layer_logits.argmax(dim=2)  # (t,bs)
        first_layer_preds = first_layer_preds.transpose(0, 1)  # (bs,t)
        labels_first_layer = labels_original[:, 0, :]  # (bs,t)
        correct_predictions = first_layer_preds == labels_first_layer  # (bs,t)
        correct_predictions = correct_predictions * loss_mask  # (bs,t)
        total_correct_predictions = torch.sum(correct_predictions)
        total_predictions = torch.sum(loss_mask)
        first_layer_accuracy = total_correct_predictions / total_predictions
        first_layer_loss = torch.nn.functional.cross_entropy(
            first_layer_logits.permute(1, 2, 0), labels_first_layer, reduction='none'
        )  # (bs,t)
        first_layer_loss = torch.sum(first_layer_loss * loss_mask) / total_predictions

        metrics = {
            'loss': loss_mean,
            'first_layer_accuracy': first_layer_accuracy,
            'first_layer_loss': first_layer_loss,
        }
        loss_total = first_layer_loss
        for i in range(self.num_speech_codebooks - 1):
            if torch.count_nonzero(speech_mask) > 0:
                speech_logits_i = speech_logits[:, :, :, i]
                speech_preds_i = speech_logits_i.argmax(dim=2)  # (t,bs)
                speech_preds_i = speech_preds_i.transpose(0, 1)  # (bs,t)
                labels_i = labels_original[:, i + 1, :]  # (bs,t)
                correct_predictions_i = speech_preds_i == labels_i  # (bs,t)
                correct_predictions_i = correct_predictions_i * loss_mask * speech_mask  # (bs,t)
                total_correct_predictions_i = torch.sum(correct_predictions_i)
                total_predictions_i = torch.sum(loss_mask * speech_mask)
                speech_accuracy_i = total_correct_predictions_i / total_predictions_i
                loss_i = torch.nn.functional.cross_entropy(
                    speech_logits_i.permute(1, 2, 0), labels_i, reduction='none'
                )  # (bs,t)
                loss_i = torch.sum(loss_i * loss_mask * speech_mask) / total_predictions_i
            else:
                speech_accuracy_i = torch.tensor(0.0)
                loss_i = torch.tensor(0.0)
            metrics[f'speech_accuracy_{i+1}'] = speech_accuracy_i
            metrics[f'speech_loss_{i+1}'] = loss_i
            loss_total += loss_i

        metrics['loss_total_check'] = loss_total
        self.validation_step_outputs.append(metrics)
        self.train(mode=mode)
        self.frozen_model.train()
        return metrics['loss']

    def on_validation_epoch_end(self):
        outputs = self.validation_step_outputs
        if self.cfg.get('pipeline_model_parallel_size', 1) > 1:
            if parallel_state.is_pipeline_last_stage():
                # only the last pipeline parallel stages return loss
                averaged_loss = torch.stack([item['loss'] for item in outputs]).mean()
                averaged_loss_total_check = torch.stack([item['loss_total_check'] for item in outputs]).mean()
                averaged_first_layer_accuracy = torch.stack([item['first_layer_accuracy'] for item in outputs]).mean()

                self.log(
                    'val_loss_total_check', averaged_loss_total_check, prog_bar=False, rank_zero_only=True, batch_size=1
                )
                self.log(
                    'val_first_layer_accuracy',
                    averaged_first_layer_accuracy,
                    prog_bar=True,
                    rank_zero_only=True,
                    batch_size=1,
                )
                logging.info(f'Validation first_layer_accuracy: {averaged_first_layer_accuracy}')
                logging.info(f'Validation loss_total_check: {averaged_loss_total_check}')

                for i in range(1, self.num_speech_codebooks):
                    averaged_speech_accuracy = torch.stack([item[f'speech_accuracy_{i}'] for item in outputs]).mean()
                    averaged_speech_loss = torch.stack([item[f'speech_loss_{i}'] for item in outputs]).mean()
                    self.log(
                        f'val_speech_accuracy_{i}',
                        averaged_speech_accuracy,
                        prog_bar=True,
                        rank_zero_only=True,
                        batch_size=1,
                    )
                    self.log(
                        f'val_speech_loss_{i}', averaged_speech_loss, prog_bar=True, rank_zero_only=True, batch_size=1
                    )
                    logging.info(f'Validation speech_accuracy_{i}: {averaged_speech_accuracy}')
                    logging.info(f'Validation speech_loss_{i}: {averaged_speech_loss}')
            else:
                averaged_loss = torch.tensor(0.0).cuda()

            # we can only log on one rank if it is rank zero so we broadcast from last rank
            torch.distributed.broadcast(averaged_loss, get_last_rank())

            self.log('val_loss', averaged_loss, prog_bar=True, rank_zero_only=True, batch_size=1)
            logging.info(f'Validation loss: {averaged_loss}')

        else:
            if len(outputs) > 0:
                averaged_loss = torch.stack([item['loss'] for item in outputs]).mean()
                averaged_loss_total_check = torch.stack([item['loss_total_check'] for item in outputs]).mean()
                logging.info(f'Validation loss: {averaged_loss}')
                self.log('val_loss', averaged_loss, prog_bar=True, rank_zero_only=True, batch_size=1)
                self.log(
                    'val_loss_total_check', averaged_loss_total_check, prog_bar=False, rank_zero_only=True, batch_size=1
                )

                averaged_first_layer_accuracy = torch.stack([item['first_layer_accuracy'] for item in outputs]).mean()
                logging.info(f'Validation first_layer_accuracy: {averaged_first_layer_accuracy}')
                self.log(
                    'val_first_layer_accuracy',
                    averaged_first_layer_accuracy,
                    prog_bar=True,
                    rank_zero_only=True,
                    batch_size=1,
                )

                for i in range(1, self.num_speech_codebooks):
                    averaged_speech_accuracy = torch.stack([item[f'speech_accuracy_{i}'] for item in outputs]).mean()
                    averaged_speech_loss = torch.stack([item[f'speech_loss_{i}'] for item in outputs]).mean()
                    logging.info(f'Validation speech_accuracy_{i}: {averaged_speech_accuracy}')
                    logging.info(f'Validation speech_loss_{i}: {averaged_speech_loss}')
                    self.log(
                        f'val_speech_accuracy_{i}',
                        averaged_speech_accuracy,
                        prog_bar=True,
                        rank_zero_only=True,
                        batch_size=1,
                    )
                    self.log(
                        f'val_speech_loss_{i}', averaged_speech_loss, prog_bar=True, rank_zero_only=True, batch_size=1
                    )

        if self.cfg.get("report_validation_metric", False):
            gather_results = [None for _ in range(parallel_state.get_data_parallel_world_size())]

            all_preds = list(itertools.chain(*[item['predicted_token_ids'] for item in outputs]))
            all_labels = list(itertools.chain(*[item['labels'] for item in outputs]))
            all_inputs = list(itertools.chain(*[item['enc_inputs'] for item in outputs]))

            assert len(all_preds) == len(all_labels)
            assert len(all_preds) == len(all_inputs)

            # Gather inputs, preds, labels from all workers
            torch.distributed.all_gather_object(
                gather_results,
                [(input, pred, label) for (input, pred, label) in zip(all_inputs, all_preds, all_labels)],
                group=parallel_state.get_data_parallel_group(),
            )

            # Deduplicate sentences that may have been distributed across multiple data parallel ranks.
            if parallel_state.get_data_parallel_rank() == 0:

                gather_results_dedup = list(set(itertools.chain(*gather_results)))

                val_metric_dict = self.validation_metric.get_score(
                    [i[2] for i in gather_results_dedup], [i[1] for i in gather_results_dedup],
                )

                for metric, val in val_metric_dict.items():
                    logging.info(f'Validation {metric}: {val}')
                val_metric = list(val_metric_dict.items())[0][1]
                metric_name = list(val_metric_dict.items())[0][0]
            else:
                val_metric = torch.tensor(0.0).cuda()
                metric_name = ''

            self.log(f'val_{metric_name}', val_metric, prog_bar=True, rank_zero_only=True, batch_size=1)

        gbs = self.cfg.global_batch_size
        mbs = self.cfg.micro_batch_size
        self._reconfigure_batch_sizes(gbs, mbs)
        self.validation_step_outputs.clear()

    def test_step(self, batch, batch_idx):
        result = self.predict_step(batch, batch_idx)
        return result

    def on_test_epoch_end(self):
        """
        This might still be broken for lightning 2.0. to fix: see
        https://github.com/NVIDIA/NeMo/blob/9bdf4d12276ee8f95a340cf2f7f340e9b5b74a7e/docs/source/starthere/migration-guide.rst
        """
        outputs = self.predict_step_outputs
        average_metrics = {}
        for output in outputs:
            for key in output:
                if key not in average_metrics:
                    average_metrics[key] = []
                if isinstance(output[key], torch.Tensor):
                    average_metrics[key].append(output[key].item())
                elif output[key] is None:
                    continue
                else:
                    average_metrics[key].append(output[key])

        for key in average_metrics:
            average_metrics[key] = np.mean(average_metrics[key]).item()
            logging.info(f'Test {key}: {average_metrics[key]}')
            self.log(f'test_{key}', average_metrics[key], prog_bar=True, rank_zero_only=True, batch_size=1)
            self.logger.experiment.add_scalar(f'Inf Cumulative {key}', average_metrics[key], 0)

        # save average metrics into json file
        with open(os.path.join(self.logger.log_dir, 'output_metrics.json'), 'w') as f:
            json.dump(average_metrics, f)

    def build_virtual_prompt_dataset(
        self, dataset_paths, batch_size, for_train, drop_last, shuffle, num_workers, pin_memory
    ):
        dataset = T5SpeechLMDataset(
            datasets=dataset_paths,
            tokenizer=self.tokenizer,
            sample_rate=self.cfg.data.get('sample_rate', 24000),
            virtual_prompt_source=self.virtual_prompt_source,
            task_templates=self.task_templates,
            pseudo_tokens=self.pseudo_tokens,
            pad_token_id=self.pad_token_id,
            max_seq_length=self.cfg.data.get('max_seq_length', self.frozen_model.cfg.max_position_embeddings),
            min_seq_length=self.cfg.data.get('min_seq_length', 1),
            add_bos=self.cfg.data.get('add_bos', False),
            add_eos=self.cfg.data.get('add_eos', True),
            decoder_starts_with_pad=self.cfg.data.get('decoder_starts_with_pad', False),
            add_eos_to_decoder_output=self.cfg.data.get('add_eos_to_decoder_output', True),
            add_sentinel_to_input=self.cfg.data.get('add_sentinel_to_input', True),
            ul2_prompt_token=self.cfg.data.get('ul2_prompt_token', None),
            for_train=for_train,
            segment_max_duration=self.cfg.data.get('segment_max_duration', None),
            trim=self.cfg.data.get('trim', None),
            trim_ref=self.cfg.data.get('trim_ref', None),
            trim_top_db=self.cfg.data.get('trim_top_db', None),
            trim_frame_length=self.cfg.data.get('trim_frame_length', None),
            trim_hop_length=self.cfg.data.get('trim_hop_length', None),
            pad_multiple=self.cfg.data.get('pad_multiple', 1),
            pitch_augment=self.cfg.data.get('pitch_augment', None),
            sup_data_path=self.cfg.data.get('sup_data_path', None),
            codec_folder=self.cfg.data.get('codec_folder', None),
            speech_offset=self.cfg.data.get('speech_offset', None),
            train_task=self.cfg.data.get('train_task', "tts"),
            seq_pattern=self.cfg.get('seq_pattern', 'delay_parallel'),
            use_attention_prior=self.cfg.data.get('use_attention_prior', False),
            attention_prior_scaling_factor=self.cfg.data.get('attention_prior_scaling_factor', 1.0),
            cross_attention_epsilon=self.cfg.data.get('cross_attention_epsilon', 0.0),
            lm_vocab_size=self.lm_vocab_size,
            num_speech_codebooks=self.num_speech_codebooks,
            codebook_fps=self.cfg.data.get('codebook_fps', 86),
            add_special_tokens_to_only_first_codebook=self.cfg.data.get(
                'add_special_tokens_to_only_first_codebook', False
            ),
            context_pattern=self.cfg.data.get('context_pattern', 'parallel'),
            context_duration_min=self.cfg.data.get('context_duration_min', 3.0),
            context_duration_max=self.cfg.data.get('context_duration_max', 5.0),
            g2p=self.cfg.data.get('g2p', None),
            skip_datasets=self.cfg.data.get('skip_datasets', []),
            english_only_model=self.cfg.get('english_only_model', False),
            use_ipa=self.cfg.data.get('use_ipa', False),
            context_conditioning=self.cfg.get('context_conditioning', "decoder"),
            use_beta_binomial_interpolator=self.cfg.get('use_beta_binomial_interpolator', False),
            context_slice_method=self.cfg.data.get('context_slice_method', 'random'),
            phoneme_probability=self.cfg.data.get('phoneme_probability', 0.5),
            encoder_type=self.cfg.data.get('encoder_type', 'single_transformer'),
        )

        rank = parallel_state.get_data_parallel_rank()
        world_size = parallel_state.get_data_parallel_world_size()
        sampler = torch.utils.data.distributed.DistributedSampler(
            dataset, num_replicas=world_size, rank=rank, shuffle=shuffle, seed=self.cfg.seed
        )

        dataloader = torch.utils.data.DataLoader(
            dataset,
            collate_fn=dataset.collate_fn,
            sampler=sampler,
            batch_size=batch_size // world_size,
            drop_last=drop_last,
            num_workers=num_workers,
            pin_memory=pin_memory,
            persistent_workers=True
            if num_workers > 0
            else False,  # (@adithyare and @eharper) We need to set this to True to get around issues with spawn=True
        )
        logging.info(f'build success: {len(dataloader)} {dataset_paths}')
        if self.phoneme_tokenizer is None:
            self.phoneme_tokenizer = dataset.phoneme_tokenizer
        return dataset, dataloader

    def build_virtual_prompt_tarred_dataset(
        self, dataset_paths, audio_path, batch_size, for_train, drop_last, shuffle, num_workers, pin_memory
    ):
        dataset = T5SpeechLMTarredDataset(
            audio_tar_filepaths=audio_path,
            manifest_filepath=dataset_paths,
            tokenizer=self.tokenizer,
            sample_rate=self.cfg.data.get('sample_rate', 24000),
            virtual_prompt_source=self.virtual_prompt_source,
            task_templates=self.task_templates,
            pseudo_tokens=self.pseudo_tokens,
            pad_token_id=self.pad_token_id,
            max_seq_length=self.cfg.data.get('max_seq_length', self.frozen_model.cfg.max_position_embeddings),
            min_seq_length=self.cfg.data.get('min_seq_length', 1),
            shuffle_n=shuffle,
            add_bos=self.cfg.data.get('add_bos', False),
            add_eos=self.cfg.data.get('add_eos', True),
            decoder_starts_with_pad=self.cfg.data.get('decoder_starts_with_pad', False),
            add_eos_to_decoder_output=self.cfg.data.get('add_eos_to_decoder_output', True),
            add_sentinel_to_input=self.cfg.data.get('add_sentinel_to_input', True),
            ul2_prompt_token=self.cfg.data.get('ul2_prompt_token', None),
            for_train=for_train,
            segment_max_duration=self.cfg.data.get('segment_max_duration', None),
            trim=self.cfg.data.get('trim', None),
            trim_ref=self.cfg.data.get('trim_ref', None),
            trim_top_db=self.cfg.data.get('trim_top_db', None),
            trim_frame_length=self.cfg.data.get('trim_frame_length', None),
            trim_hop_length=self.cfg.data.get('trim_hop_length', None),
            pad_multiple=self.cfg.data.get('pad_multiple', 1),
            pitch_augment=self.cfg.data.get('pitch_augment', None),
            speech_offset=self.cfg.data.get('speech_offset', None),
            train_task=self.cfg.data.get('train_task', "tts"),
            seq_pattern=self.cfg.get('seq_pattern', 'delay_parallel'),
            use_attention_prior=self.cfg.data.get('use_attention_prior', False),
            attention_prior_scaling_factor=self.cfg.data.get('attention_prior_scaling_factor', 1.0),
            cross_attention_epsilon=self.cfg.data.get('cross_attention_epsilon', 0.0),
            lm_vocab_size=self.lm_vocab_size,
            num_speech_codebooks=self.num_speech_codebooks,
        )
        rank = parallel_state.get_data_parallel_rank()
        world_size = parallel_state.get_data_parallel_world_size()
        dataloader = torch.utils.data.DataLoader(
            dataset,
            collate_fn=dataset.collate_fn,
            batch_size=batch_size // world_size,
            drop_last=drop_last,
            num_workers=num_workers,
            pin_memory=pin_memory,
            persistent_workers=True
            if num_workers > 0
            else False,  # (@adithyare and @eharper) We need to set this to True to get around issues with spawn=True
        )
        logging.info(f'build success: {len(dataloader)} {dataset_paths}')

        return dataset, dataloader

    def process_text(self, input_text):
        """
        Normalizes text for CER/WER calculation.
        Taken from hallucination_eval.py
        """
        # Convert text to lowercase
        lower_case_text = input_text.lower()

        # Remove commas from text
        no_comma_text = lower_case_text.replace(",", "")

        # Replace "-" with spaces
        no_dash_text = no_comma_text.replace("-", " ")

        # Replace double spaces with single space
        single_space_text = " ".join(no_dash_text.split())

        single_space_text = single_space_text.translate(str.maketrans('', '', string.punctuation))

        return single_space_text

    def predict_step(self, batch: Any, batch_idx: int, dataloader_idx: int = 0, log_scalars=True, global_step=None) -> Any:

        with torch.no_grad():
            (
                virtual_tokens,
                context_and_question_tokens,
                enc_mask,
                dec_input_raw,
                dec_input_mask_raw,
                labels,
                loss_mask,
                position_ids,
                taskname_ids,
                speech_mask,
                context_and_question_tokens_lens,
                cross_attention_prior,
                text_limits,
                lang,
                question_texts,
            ) = batch

            dec_input = dec_input_raw * 1  # (B, 8, T)
            dec_input_mask = dec_input_mask_raw * 1  # (B, T)
            dec_input_mask[:, :] = 1  # Does not really matter
            output_token_list = []

            end_indices = {}
            # pad dec_input (B, 8, T) to 1000 timesteps
            max_inference_timesteps = self.cfg.get('max_inference_timesteps', 2000)
            dec_input = torch.nn.functional.pad(dec_input, (0, max_inference_timesteps - dec_input.shape[2]), value=0)
            dec_input[:, :, self.decoder_context_len + 1:].zero_()
            dec_input_mask = torch.nn.functional.pad(
                dec_input_mask, (0, max_inference_timesteps - dec_input_mask.shape[1]), value=1
            )

            end_inference_loop_at = None
            fwd_bwd_function = get_forward_backward_func()
            encoder_output = None
            atention_probs_all = []
            start_time = time.time()
            for t in range(self.decoder_context_len + 1, dec_input.shape[2] - 1):
                # Start at 0 if encoder context, else context_len
                if t % 100 == 0:
                    logging.info("Timestep {}".format(t))
                if t == end_inference_loop_at:
                    print("All ends detected")
                    break
                if isinstance(enc_mask, list):
                    encoder_max_sequence_len = [e.size(1) for e in enc_mask]
                else:
                    encoder_max_sequence_len = enc_mask.size(1)
                if t == self.decoder_context_len + 1:
                    # Run first step manually
                    # logging.debug(f"Calling first step with input size:{dec_input[:, :, : t + 1].shape} and mask:{dec_input_mask[:, : t + 1].shape}")
                    
                    output_logits, _, token_and_speech_logits = self.forward(
                        virtual_tokens,
                        context_and_question_tokens,
                        enc_mask,
                        dec_input[:, :, : t + 1],
                        dec_input_mask[:, : t + 1],
                        position_ids,
                        taskname_ids,
                        labels=None,
                        speech_mask=speech_mask,
                        inference=True,
                        decoder_max_sequence_len=max_inference_timesteps,
                        encoder_max_sequence_len=encoder_max_sequence_len
                    )
                    encoder_output = token_and_speech_logits[-1]
                    
                    if isinstance(encoder_output, list):
                        encoder_output = [e.transpose(0, 1) for e in encoder_output]
                    else:
                        encoder_output = encoder_output.transpose(0, 1)
                    
                else:
                    # logging.debug(f"Calling step with input size:{dec_input[:, :, : t + 1].shape} and mask:{dec_input_mask[:, : t + 1].shape}")
                    # Prepare batch
                    batch = [
                        max_inference_timesteps,
                        encoder_max_sequence_len,
                        encoder_output,
                        enc_mask,
                        dec_input[:, :, : t + 1],
                        dec_input_mask[:, : t + 1],
                        position_ids,
                        taskname_ids,
                        speech_mask,
                    ]
                    
                    output_tensor = fwd_bwd_function(
                        forward_step_func=self.get_forward_output_only_func(),
                        data_iterator=iter([batch,]),
                        model=[self],
                        num_microbatches=get_num_microbatches(),
                        forward_only=True,
                        seq_length=t,
                        micro_batch_size=dec_input.shape[0],
                    )
                    output_logits = output_tensor[0]['output_logits']
                    token_and_speech_logits = output_tensor[0]['token_and_speech_logits']
                    attention_probs = token_and_speech_logits[2]
                    attention_probs_mean = torch.stack(attention_probs).mean(dim=0) # B, 12, 1, enc_timesteps
                    atention_probs_all.append(attention_probs_mean)
                    # import ipdb; ipdb.set_trace()
                # output_logits (B, T, V, 8)

                token_logits = token_and_speech_logits[0]  # (B, T, V)
                token_logits_currtimestep = token_logits[:, -1, :]  # (B, V)
                token_preds = token_logits_currtimestep.argmax(dim=1)  # (B,)

                if torch.count_nonzero(speech_mask) > 0:
                    # output_logits (B, T, V, 8)
                    output_logits_currtimestep = (
                        output_logits[:, -1, :, :].permute(0, 2, 1).contiguous().view(-1, self.speech_codebook_size)
                    )  # (B*8, V)
                else:
                    output_logits_currtimestep = token_logits_currtimestep  # (B, V)

                top_k = self.cfg.get('top_k', 80)

                output_logits_currtimestep_topk = torch.topk(output_logits_currtimestep, top_k, dim=1)[0]
                # (B*8, 10) or (B, 10)

                # find indices which are not top k
                indices_to_remove = output_logits_currtimestep < output_logits_currtimestep_topk[:, -1].unsqueeze(1)
                # (B*8, 1024) or (B, 1024)

                output_logits_currtimestep_rescored = output_logits_currtimestep.clone()
                output_logits_currtimestep_rescored[indices_to_remove] = -float('Inf')

                temperature = self.cfg.get('temperature', 0.85)  # Set temp 0.01 for greedy decoding
                output_logits_currtimestep_rescored = output_logits_currtimestep_rescored / temperature
                output_logits_currtimestep_rescored = torch.nn.functional.softmax(
                    output_logits_currtimestep_rescored, dim=1
                )

                output_tokens_curr_timestep = torch.multinomial(
                    output_logits_currtimestep_rescored, num_samples=1
                )  # (B*8, 1)

                if torch.count_nonzero(speech_mask) > 0:
                    # Convert back to (B, 8)
                    output_tokens_curr_timestep = output_tokens_curr_timestep.view(
                        output_logits.shape[0], self.num_speech_codebooks
                    )

                for _b in range(token_preds.shape[0]):
                    if t > self.decoder_context_len + 10 and token_preds[_b] == self.tokenizer.eos_id:
                        if _b not in end_indices:
                            logging.info("End detected for item {}".format(_b) + " at timestep {}".format(t))
                            end_indices[_b] = t
                            if len(end_indices) == token_preds.shape[0]:
                                end_inference_loop_at = t + self.num_speech_codebooks

                output_token_list.append(output_tokens_curr_timestep)

                if torch.count_nonzero(speech_mask) > 0:
                    dec_input_next_timestep = output_tokens_curr_timestep * 1  # (B,8)
                    dec_input_next_timestep[:, 0] = (
                        dec_input_next_timestep[:, 0] + self.speech_offset
                    )  # add offset to first codebook
                    dec_input[:, :, t + 1] = dec_input_next_timestep * 1
                else:
                    dec_input[:, 0, t + 1] = output_tokens_curr_timestep.squeeze(1)
                # # TF
                # if t+1 < 10:
                #     dec_input[:, :, t + 1] = dec_input_raw[:, :, t+1]
                #     import ipdb; ipdb.set_trace()

            output_tokens_combined = torch.stack(output_token_list)  # (T, B, 8) if speech else (T, B)
            if torch.count_nonzero(speech_mask) > 0:
                output_tokens_combined = output_tokens_combined.permute(1, 2, 0)  # (B, 8, T)
            else:
                output_tokens_combined = output_tokens_combined.squeeze(2)
                output_tokens_combined = output_tokens_combined.permute(1, 0)  # (B, T)

            # consider only autoregressive time, disconsider loading eval models for RTF time
            total_process_time = time.time() - start_time

            # Layerwise token error rate
            ter_dict = {}
            for i in range(self.num_speech_codebooks):
                ter_dict[i] = {'hypothesis': [], 'gt': []}

            device = torch.device("cuda" if torch.cuda.is_available() else "cpu")

            atention_probs_all = torch.cat(atention_probs_all, dim=2) # B, 12, dec_timesteps, enc_timesteps
            atention_probs_all = atention_probs_all.mean(dim=1) # B, dec_timesteps, enc_timesteps
            
            if 'nemo_sv_model' not in self.additional_models:
                nemo_sv_model = nemo_asr.models.EncDecSpeakerLabelModel.from_pretrained(model_name='titanet_large')
                nemo_sv_model = nemo_sv_model.to(device)
                nemo_sv_model.encoder.disable_torch_distributed = True # For multi-gpu training validation
                nemo_sv_model.eval()
                self.additional_models['nemo_sv_model'] = nemo_sv_model
                logging.info(f"Loaded SV Model: {nemo_sv_model}")
            else:
                nemo_sv_model = self.additional_models['nemo_sv_model']

            if 'asr_model' not in self.additional_models:
                asr_model = self.cfg.get("asr_model_name", "stt_multilingual_fastconformer_hybrid_large_pc_blend_eu")

                if "hybrid" in asr_model:
                    model = nemo_asr.models.EncDecHybridRNNTCTCBPEModel
                else:
                    model = nemo_asr.models.EncDecRNNTBPEModel
                asr_model = model.from_pretrained(model_name=asr_model)
                asr_model = asr_model.to(device)
                asr_model.encoder.disable_torch_distributed = True # For multi-gpu training validation
                asr_model.eval()
                self.additional_models['asr_model'] = asr_model
                logging.info(f"Loaded ASR Model: {asr_model}")
            else:
                asr_model = self.additional_models['asr_model']

            asr_model_zh = None
            if Lang.zh.value in lang:
                if 'asr_model_zh' not in self.additional_models:
                    asr_model_zh = nemo_asr.models.EncDecRNNTModel.from_pretrained(
                        model_name="stt_zh_conformer_transducer_large"
                    )
                    asr_model_zh = asr_model_zh.to(device)
                    asr_model_zh.eval()
                    self.additional_models['asr_model_zh'] = asr_model_zh
                else:
                    asr_model_zh = self.additional_models['asr_model_zh']
            
            if 'wavlm_sv_model' not in self.additional_models:
                wavlm_sv_extractor = Wav2Vec2FeatureExtractor.from_pretrained('microsoft/wavlm-base-plus-sv')
                wavlm_sv_model = WavLMForXVector.from_pretrained('microsoft/wavlm-base-plus-sv')
                wavlm_sv_model = wavlm_sv_model.to(device)
                wavlm_sv_model = wavlm_sv_model.eval()
                self.additional_models['wavlm_sv_model'] = wavlm_sv_model
                self.additional_models['wavlm_sv_extractor'] = wavlm_sv_extractor
                logging.info(f"Loaded SV Model: {wavlm_sv_model}")
            else:
                wavlm_sv_model = self.additional_models['wavlm_sv_model']
                wavlm_sv_extractor = self.additional_models['wavlm_sv_extractor']

            if 'squim_mos_model' not in self.additional_models:
                squim_mos_model = SQUIM_SUBJECTIVE.get_model().to(device)
                self.additional_models['squim_mos_model'] = squim_mos_model
            else:
                squim_mos_model = self.additional_models['squim_mos_model']

            _exp_dir_path = self.logger.log_dir
            _exp_dir_path = _exp_dir_path + '/Sample_Audios'
            if not os.path.exists(_exp_dir_path):
                os.mkdir(_exp_dir_path)

            squim_mos_list = []
            squim_mos_list_context_gt = []
            squim_mos_list_context_pred = []
            similarity_list = []
            similarity_list_wavlm = []
            pred_context_similarity_list = []
            pred_context_similarity_list_wavlm = []
            gt_context_similarity_list = []
            gt_context_similarity_list_wavlm = []
            question_type = []

            # predicting audio
            batch_size = output_tokens_combined.shape[0]
            test_dataloader_batch_size = batch_size
            # self.test_dataloader() is not defined during validation
            if isinstance(self.test_dataloader(), torch.utils.data.DataLoader):
                test_dataloader_batch_size = self.test_dataloader().batch_size

            wer_score = 0
            audio_to_pred = []
            audio_to_pred_zh = []
            total_audio_seconds = 0
            for i in range(batch_size):
<<<<<<< HEAD
                text_end_step = text_limits[i,1].item()
                text_start_step = text_limits[i,0].item()
                end_index = end_indices.get(i, output_tokens_combined.shape[2])
                attention_probs_example = atention_probs_all[i][:end_index - (1 + self.decoder_context_len),text_start_step:text_end_step] # T, enc_timesteps
                attention_map = attention_probs_example.float().cpu().numpy().T
                alignment_image = plot_alignment_to_numpy_for_speechllm(
                    attention_map,
                    phoneme_ver=1,
                    phoneme_seq=None,
                )
                # ctc_loss = self.frozen_model.enc_dec_model.forward_sum_loss(
                #     attn_logprob=attention_probs_example[None,None,:,:], 
                #     in_lens=torch.tensor([attention_probs_example.shape[1]]).to(device),
                #     out_lens=torch.tensor([attention_probs_example.shape[0]]).to(device)
                # )
                
=======
                audio_len = self.decoder_context_len + (labels[i][0][self.decoder_context_len:] != 0).sum().item()
                # step = batch_idx * self.test_dataloader().batch_size + i
>>>>>>> 583d3263
                if global_step is not None:
                    # During validation, step is simply global_step + i
                    step = global_step + i
                else:
                    # During inference, step is the index of the sample
                    step = batch_idx * test_dataloader_batch_size + i

                # print("Ctc Loss: ", step, ctc_loss.item())
                self.logger.experiment.add_image(
                    "Inf Attention Map", alignment_image, step, dataformats="HWC",
                )
                # Save attention image to file
                alignment_fp = os.path.join(_exp_dir_path, f'attention_map_{step}.png')
                imageio.imwrite(alignment_fp, alignment_image)

                audio_len = self.decoder_context_len + (labels[i][0][self.decoder_context_len:] != 0).sum().item()
                # step = batch_idx * self.test_dataloader().batch_size + i
                
                if torch.count_nonzero(speech_mask) > 0:
                    dec_input_to_1024 = self.convert_tokens_to_range(dec_input_raw[i, :, 0:audio_len])
                    dec_input_to_1024_answer = dec_input_to_1024[:,self.decoder_context_len+1:]
                    dec_input_wav = self.decode_wav_from_codec_model(dec_input_to_1024_answer)
                    self.logger.experiment.add_audio("Inf Dec Input Wav", dec_input_wav, step, self.sample_rate)

                    predicted_tokens = output_tokens_combined[i]  # Should not contain context even if decoder context
                    if i in end_indices:
                        logging.info(f"Clipping until end index for audio {i}")
                        if self.cfg.get('seq_pattern', 'parallel') == 'delay_parallel':
                            predicted_tokens = predicted_tokens[:, 0 : end_indices[i] - (1 + self.decoder_context_len) + self.num_speech_codebooks]  # trim to audio length
                        else:
                            predicted_tokens = predicted_tokens[:, 0 : end_indices[i] - (1 + self.decoder_context_len)]  # trim to audio length

                    pred_img = predicted_tokens.data.cpu().float().numpy()
                    dec_inp_img = dec_input_to_1024.data.cpu().float().numpy()

<<<<<<< HEAD

                    start_time = time.time()
=======
>>>>>>> 583d3263
                    predicted_tokens = self.convert_tokens_to_range(predicted_tokens, apply_offset_correction=False)
                    predicted_wav = self.decode_wav_from_codec_model(predicted_tokens)
                    # acummulate audio length in seconds and process time in seconds to the RTF
                    total_process_time = total_process_time + (time.time() - start_time)
                    total_audio_seconds = total_audio_seconds + predicted_wav.size(-1) / self.sample_rate

                    self.logger.experiment.add_audio("Inf Pred Wav", predicted_wav, step, self.sample_rate)
                    self.logger.experiment.add_image(
                        "Inf Pred Tokens", plot_codec_to_numpy(pred_img), step, dataformats="HWC",
                    )
                    self.logger.experiment.add_image(
                        "Inf Dec Input Tokens", plot_codec_to_numpy(dec_inp_img), step, dataformats="HWC",
                    )

                    # save predicted_wav and gt_wav to a wav files in dir_path
                    if global_step is not None:
                        # During training, overwrite the wav file from the previous validation
                        wav_num = i
                    else:
                        wav_num = step

                    audio_fp_pred = os.path.join(_exp_dir_path, f'predicted_wav_{wav_num}.wav')
                    sf.write(audio_fp_pred, predicted_wav.cpu().numpy(), self.sample_rate)
                    audio_fp_gt = os.path.join(_exp_dir_path, f'dec_input_wav_{wav_num}.wav')
                    sf.write(audio_fp_gt, dec_input_wav.cpu().numpy(), self.sample_rate)

                    # speaker verification evaluation using nemo model
                    spk_embedding_pred = nemo_sv_model.get_embedding(audio_fp_pred)
                    spk_embedding_pred = spk_embedding_pred.cpu().detach().numpy().flatten()
                    spk_embedding_gt = nemo_sv_model.get_embedding(audio_fp_gt)
                    spk_embedding_gt = spk_embedding_gt.cpu().detach().numpy().flatten()
                    similarity = np.dot(spk_embedding_pred, spk_embedding_gt) / (
                        np.linalg.norm(spk_embedding_pred) * np.linalg.norm(spk_embedding_gt)
                    )

                    if log_scalars:
                        self.logger.experiment.add_scalar(f'Inf SV Cossim Individual Sample', similarity, step)
                    similarity_list.append(similarity)

                    # speaker verification evaluation using wavlm model
                    gt_16khz_wav, _ = librosa.load(audio_fp_gt, sr=16000)
                    pred_16khz_wav, _ = librosa.load(audio_fp_pred, sr=16000)
                    inputs_wavlm = wavlm_sv_extractor([pred_16khz_wav, gt_16khz_wav], padding=True, return_tensors="pt")
                    for key in inputs_wavlm.keys():
                        inputs_wavlm[key] = inputs_wavlm[key].to(device)

                    with torch.no_grad():
                        wavlm_embeddings = wavlm_sv_model(**inputs_wavlm).embeddings
                        wavlm_embeddings = torch.nn.functional.normalize(wavlm_embeddings, dim=-1).cpu()

                    spk_embedding_pred_wavlm = wavlm_embeddings[0].cpu().detach().numpy().flatten()
                    spk_embedding_gt_wavlm = wavlm_embeddings[1].cpu().detach().numpy().flatten()
                    similarity_wavlm = np.dot(spk_embedding_pred_wavlm, spk_embedding_gt_wavlm) / (
                        np.linalg.norm(spk_embedding_pred_wavlm) * np.linalg.norm(spk_embedding_gt_wavlm)
                    )
                    similarity_list_wavlm.append(similarity_wavlm)

                    squim_mos_score = squim_mos_model(torch.from_numpy(pred_16khz_wav).to(device).unsqueeze(0), torch.from_numpy(gt_16khz_wav).to(device).unsqueeze(0)).item()
                    squim_mos_list.append(squim_mos_score)

                    if lang[i] == Lang.zh.value:
                        audio_to_pred_zh.append({"step": i, "audio": audio_fp_pred})
                        audio_to_pred_zh.append({"step": i, "audio": audio_fp_gt})
                    else:
                        audio_to_pred.append({"step": i, "audio": audio_fp_pred})
                        audio_to_pred.append({"step": i, "audio": audio_fp_gt})

                    if isinstance(context_and_question_tokens, list):
                        context_tokens, question_tokens = context_and_question_tokens
                        input_token_list = [
                            question_tokens[i, 0, j].item()
                            for j in range(context_and_question_tokens_lens[1][i].item())
                        ]
                        input_token_list = [
                            (ti, t) for ti, t in enumerate(input_token_list) if t != 0 and t < self.speech_offset
                        ]
                        context_end_step = context_and_question_tokens_lens[0][i]
                        context_tokens = context_tokens[i][:, :context_end_step]
                    else:
                        input_token_list = [
                            context_and_question_tokens[i, 0, j].item()
                            for j in range(context_and_question_tokens.shape[2])
                        ]
                        input_token_list = [
                            (ti, t) for ti, t in enumerate(input_token_list) if t != 0 and t < self.speech_offset
                        ]
                        context_end_step = input_token_list[0][0]
                        context_tokens = context_and_question_tokens[i][:, :context_end_step]

                    spk_embedding_context = spk_embedding_gt
                    spk_embedding_context_wavlm = spk_embedding_gt_wavlm
                    if self.decoder_context_len > 0:
                        context_tokens = dec_input_to_1024[:, :self.decoder_context_len+1]
                        context_wav = self.decode_wav_from_codec_model(context_tokens)
                    elif context_end_step > 1:
                        is_speech_context = context_tokens[1,:].sum().item() > 0
                        if is_speech_context:
                            context_tokens = self.convert_tokens_to_range(context_tokens, pattern=self.context_pattern)
                            context_wav = self.decode_wav_from_codec_model(context_tokens)
                        else:
                            context_wav = None
                            _context_token_list = [ v.item() for v in context_tokens[0, :] ]
                            _context_text = self.frozen_model.tokenizer.ids_to_text(
                                [v for v in _context_token_list if v < self.lm_vocab_size]
                            )
                            self.logger.experiment.add_text("Context Text", _context_text, self.global_step)
                            
                    else:
                        context_wav = None
<<<<<<< HEAD

=======
                        spk_embedding_context = spk_embedding_gt
>>>>>>> 583d3263
                        # raise NotImplementedError("During prediction, there was no context found.")
                    if context_wav is not None:
                        self.logger.experiment.add_audio("Context Wav", context_wav, step, self.sample_rate)
                        context_wav_fp = os.path.join(_exp_dir_path, f'context_wav_{wav_num}.wav')
                        sf.write(context_wav_fp, context_wav.cpu().numpy(), self.sample_rate)
<<<<<<< HEAD
                        
                        # titanet
                        spk_embedding_context = nemo_sv_model.get_embedding(context_wav_fp)
                        spk_embedding_context = spk_embedding_context.cpu().detach().numpy().flatten()
                        # wavlm
                        context_wavlm_wav, _ = librosa.load(context_wav_fp, sr=16000)
                        inputs_wavlm = wavlm_sv_extractor([context_wavlm_wav], padding=True, return_tensors="pt")
                        for key in inputs_wavlm.keys():
                            inputs_wavlm[key] = inputs_wavlm[key].to(device)
            
                        with torch.no_grad():
                            wavlm_embeddings = wavlm_sv_model(**inputs_wavlm).embeddings
                            wavlm_embeddings = torch.nn.functional.normalize(wavlm_embeddings, dim=-1).cpu()

                        spk_embedding_context_wavlm = wavlm_embeddings[0].cpu().detach().numpy().flatten()

=======

                        spk_embedding_context = nemo_sv_model.get_embedding(context_wav_fp)
                        spk_embedding_context = spk_embedding_context.cpu().detach().numpy().flatten()
                        
>>>>>>> 583d3263
                    pred_similarity_context = np.dot(spk_embedding_context, spk_embedding_pred) / (
                        np.linalg.norm(spk_embedding_context) * np.linalg.norm(spk_embedding_pred)
                    )
                    gt_similarity_context = np.dot(spk_embedding_context, spk_embedding_gt) / (
                        np.linalg.norm(spk_embedding_context) * np.linalg.norm(spk_embedding_gt)
                    )

                    pred_similarity_context_wavlm = np.dot(spk_embedding_context_wavlm, spk_embedding_pred_wavlm) / (
                        np.linalg.norm(spk_embedding_context_wavlm) * np.linalg.norm(spk_embedding_pred_wavlm)
                    )
                    gt_similarity_context_wavlm = np.dot(spk_embedding_context_wavlm, spk_embedding_gt_wavlm) / (
                        np.linalg.norm(spk_embedding_context_wavlm) * np.linalg.norm(spk_embedding_gt_wavlm)
                    )

                    squim_mos_score_context_gt = squim_mos_model(torch.from_numpy(gt_16khz_wav).to(device).unsqueeze(0), context_wav.to(device).unsqueeze(0)).item()
                    squim_mos_score_context_pred = squim_mos_model(torch.from_numpy(pred_16khz_wav).to(device).unsqueeze(0), context_wav.to(device).unsqueeze(0)).item()
                    squim_mos_list_context_gt.append(squim_mos_score_context_gt)
                    squim_mos_list_context_pred.append(squim_mos_score_context_pred)

                    if log_scalars:
                        self.logger.experiment.add_scalar(f'Inf SV Cossim Context Pred', pred_similarity_context, step)
                        self.logger.experiment.add_scalar(f'Inf SV Cossim Context GT', gt_similarity_context, step)
                    pred_context_similarity_list.append(pred_similarity_context)
                    gt_context_similarity_list.append(gt_similarity_context)
                    pred_context_similarity_list_wavlm.append(pred_similarity_context_wavlm)
                    gt_context_similarity_list_wavlm.append(gt_similarity_context_wavlm)

                    task_question = self.frozen_model.tokenizer.ids_to_text(
                        [v[1] for v in input_token_list if v[1] < self.lm_vocab_size]
                    )
                    self.logger.experiment.add_text("Inf Task Question", task_question, step)
                    if "Phoneme TTS" in task_question:
                        question_type.append("Phoneme TTS")
                    elif "Text to speech this" in task_question:
                        question_type.append("Text to speech this")
                    else:
                        question_type.append("Other")

                    task_question_phoneme_tokens = [
                        v[1] - self.lm_vocab_size for v in input_token_list if v[1] >= self.lm_vocab_size
                    ]
                    if len(task_question_phoneme_tokens) > 0:
                        phoneme_text = self.phoneme_tokenizer.decode(task_question_phoneme_tokens)
                        self.logger.experiment.add_text("Inf Task Question Phoneme Text", phoneme_text, step)

                    # store predicted_tokens for each layer to compute token error rate
                    for layer_idx in range(self.num_speech_codebooks):
                        ter_dict[layer_idx]['hypothesis'].append(predicted_tokens[layer_idx].cpu().numpy().tolist())
                        ter_dict[layer_idx]['gt'].append(dec_input_to_1024_answer[layer_idx].cpu().numpy().tolist())

                else:
                    r = labels[i, 0].long()
                    nzm = r != 0
                    r = r.tolist()[:-1]
                    nzm = nzm[:-1]
                    h = output_tokens_combined[i].long() * nzm
                    h = h.tolist()
                    cur_wer_score = editdistance.eval(r, h)
                    if log_scalars:
                        self.logger.experiment.add_scalar('WER', cur_wer_score, step)
                        logging.info(f"current wer score : {cur_wer_score}")
                    wer_score += cur_wer_score
            if wer_score > 0:
                wer_score /= batch_size
                if log_scalars:
                    self.logger.experiment.add_scalar('AVG WER', wer_score, step)
                    logging.info(f"average wer score : {wer_score}")

            # compute token error rate for each layer
            if log_scalars:
                for layer_idx in range(self.num_speech_codebooks):
                    wer = word_error_rate(ter_dict[layer_idx]['hypothesis'], ter_dict[layer_idx]['gt'], use_cer=True)
                    self.logger.experiment.add_scalar(f'Inf TER Layer {layer_idx}', wer, 0)

            greedy_transcripts = []
            if len(audio_to_pred) > 0:
                greedy_transcripts.extend(asr_model.transcribe([i["audio"] for i in audio_to_pred])[0])
            if len(audio_to_pred_zh) > 0:
                greedy_transcripts.extend(asr_model_zh.transcribe([i["audio"] for i in audio_to_pred_zh])[0])

            all_audio_to_pred = audio_to_pred + audio_to_pred_zh
            # Note WER over the batch is not equal to WER(sample) / batch_size, but approx. here

            # These are between ASR outputs of GT audio and predicted audio
            wer_batch = []
            cer_batch = []
            cer_phoneme = []
            wer_phoneme = []
            cer_tts = []
            wer_tts = []

            # These are between ASR output of Pred audio and GT text
            wer_batch_gt = []
            cer_batch_gt = []
            cer_phoneme_gt = []
            wer_phoneme_gt = []
            cer_tts_gt = []
            wer_tts_gt = []

            for i in range(0, len(greedy_transcripts) - 1, 2):
                assert all_audio_to_pred[i]["step"] == all_audio_to_pred[i + 1]["step"]
                # step = batch_idx * self.test_dataloader().batch_size + all_audio_to_pred[i]["step"]
                step = batch_idx * test_dataloader_batch_size + all_audio_to_pred[i]["step"]
                question_text = question_texts[i//2]

                # No need to process text since both are ASR outputs
                cer_sample = word_error_rate([greedy_transcripts[i]], [greedy_transcripts[i + 1]], use_cer=True)
                wer_sample = word_error_rate([greedy_transcripts[i]], [greedy_transcripts[i + 1]], use_cer=False)

                # Processing text since one is ASR output and the other is the GT text
                cer_gt = word_error_rate([self.process_text(greedy_transcripts[i])], [self.process_text(question_text)], use_cer=True)
                wer_gt = word_error_rate([self.process_text(greedy_transcripts[i])], [self.process_text(question_text)], use_cer=False)

                self.logger.experiment.add_text("Inf Predicted Text", greedy_transcripts[i], step)
                self.logger.experiment.add_text("Inf GT Text", greedy_transcripts[i + 1], step)
                self.logger.experiment.add_text("Inf Question Text", question_text, step)
                if log_scalars:
                    self.logger.experiment.add_scalar(f'Inf CER Transcript', cer_sample, step)
                    self.logger.experiment.add_scalar(f'Inf WER Transcript', wer_sample, step)
                    self.logger.experiment.add_scalar(f'Inf CER GT Transcript', cer_gt, step)
                cer_batch.append(cer_sample)
                wer_batch.append(wer_sample)
                cer_batch_gt.append(cer_gt)
                wer_batch_gt.append(wer_gt)
                if question_type[all_audio_to_pred[i]["step"]] == "Phoneme TTS":
                    if log_scalars:
                        self.logger.experiment.add_scalar(f'Inf CER Phoneme Task', cer_sample, step)
                        self.logger.experiment.add_scalar(f'Inf WER Phoneme Task', wer_sample, step)
                        self.logger.experiment.add_scalar(f'Inf CER GT Phoneme Task', cer_gt, step)
                    cer_phoneme.append(cer_sample)
                    wer_phoneme.append(wer_sample)
                    cer_phoneme_gt.append(cer_gt)
                    wer_phoneme_gt.append(wer_gt)
                elif question_type[all_audio_to_pred[i]["step"]] == "Text to speech this":
                    if log_scalars:
                        self.logger.experiment.add_scalar(f'Inf CER TTS Task', cer_sample, step)
                        self.logger.experiment.add_scalar(f'Inf WER TTS Task', wer_sample, step)
                        self.logger.experiment.add_scalar(f'Inf CER GT TTS Task', cer_gt, step)
                    cer_tts.append(cer_sample)
                    wer_tts.append(wer_sample)
                    cer_tts_gt.append(cer_gt)
                    wer_tts_gt.append(wer_gt)

            # compute average similarity
            similarity_avg = np.mean(similarity_list)
            pred_context_similarity_avg = np.mean(pred_context_similarity_list)
            gt_context_similarity_avg = np.mean(gt_context_similarity_list)
            similarity_avg_wavlm = np.mean(similarity_list_wavlm)
            pred_context_similarity_avg_wavlm = np.mean(pred_context_similarity_list_wavlm)
            gt_context_similarity_avg_wavlm = np.mean(gt_context_similarity_list_wavlm)


            squim_mos_avg = np.mean(squim_mos_list)
            squim_mos_context_gt_avg = np.mean(squim_mos_list_context_gt)
            squim_mos_context_pred_avg = np.mean(squim_mos_list_context_pred)

            if log_scalars:
                self.logger.experiment.add_scalar(f'Inf SV Avg Cossim', similarity_avg, batch_idx)
            self.predict_step_outputs.append(
                {
                    'titanet_avg_cossim': similarity_avg,
                    'titanet_avg_cossim_context_pred': pred_context_similarity_avg,
                    'titanet_avg_cossim_context_gt': gt_context_similarity_avg,
                    'wavlm_avg_cossim': similarity_avg_wavlm,
                    'wavlm_avg_cossim_context_pred': pred_context_similarity_avg_wavlm,
                    'wavlm_avg_cossim_context_gt': gt_context_similarity_avg_wavlm,
                    'squim_mos_pred_GT': squim_mos_avg,
                    'squim_mos_GT_context': squim_mos_context_gt_avg,
                    'squim_mos_pred_context': squim_mos_context_pred_avg,
                    'cer_transcript': np.mean(cer_batch),
                    'wer_transcript': np.mean(wer_batch),
                    'cer_phoneme': np.mean(cer_phoneme) if len(cer_phoneme) > 0 else None,
                    'wer_phoneme': np.mean(wer_phoneme) if len(wer_phoneme) > 0 else None,
                    'cer_tts': np.mean(cer_tts) if len(cer_tts) > 0 else None,
                    'wer_tts': np.mean(wer_tts) if len(wer_tts) > 0 else None,
                    'cer_transcript_gt': np.mean(cer_batch_gt),
                    'wer_transcript_gt': np.mean(wer_batch_gt),
                    'cer_phoneme_gt': np.mean(cer_phoneme_gt) if len(cer_phoneme_gt) > 0 else None,
                    'wer_phoneme_gt': np.mean(wer_phoneme_gt) if len(wer_phoneme_gt) > 0 else None,
                    'cer_tts_gt': np.mean(cer_tts_gt) if len(cer_tts_gt) > 0 else None,
                    'wer_tts_gt': np.mean(wer_tts_gt) if len(wer_tts_gt) > 0 else None,
                    "RTF": total_process_time / total_audio_seconds,
                }
            )

    def on_predict_epoch_end(self, outputs: List[Any]) -> None:

        gather_results = [None for _ in range(parallel_state.get_data_parallel_world_size())]
        all_preds = list(itertools.chain(*[item['preds_text'] for item in outputs[0]]))
        all_labels = list(itertools.chain(*[item['labels_text'] for item in outputs[0]]))
        all_inputs = list(itertools.chain(*[item['input_text'] for item in outputs[0]]))

        assert len(all_preds) == len(all_labels)
        assert len(all_preds) == len(all_inputs)

        # Gather inputs, predictions, and ground truths from all workers
        torch.distributed.all_gather_object(
            gather_results,
            [(input, pred, label) for (input, pred, label) in zip(all_inputs, all_preds, all_labels)],
            group=parallel_state.get_data_parallel_group(),
        )

        # Deduplicate sentences that may have been distributed across multiple data parallel ranks.
        if parallel_state.get_data_parallel_rank() == 0:
            gather_results_dedup = list(set(itertools.chain(*gather_results)))

            input_prediction_pair = []
            correct = 0
            for (input, pred, label) in gather_results_dedup:
                input_prediction_pair.append((input, pred))
                if label:
                    if pred == label:
                        correct += 1

            acc = correct / len(gather_results_dedup) if all_labels[0] else None
            logging.info(f'Prediction results: {acc}')
            logging.info(f'Test finish')<|MERGE_RESOLUTION|>--- conflicted
+++ resolved
@@ -1819,7 +1819,6 @@
             audio_to_pred_zh = []
             total_audio_seconds = 0
             for i in range(batch_size):
-<<<<<<< HEAD
                 text_end_step = text_limits[i,1].item()
                 text_start_step = text_limits[i,0].item()
                 end_index = end_indices.get(i, output_tokens_combined.shape[2])
@@ -1836,10 +1835,6 @@
                 #     out_lens=torch.tensor([attention_probs_example.shape[0]]).to(device)
                 # )
                 
-=======
-                audio_len = self.decoder_context_len + (labels[i][0][self.decoder_context_len:] != 0).sum().item()
-                # step = batch_idx * self.test_dataloader().batch_size + i
->>>>>>> 583d3263
                 if global_step is not None:
                     # During validation, step is simply global_step + i
                     step = global_step + i
@@ -1874,12 +1869,7 @@
 
                     pred_img = predicted_tokens.data.cpu().float().numpy()
                     dec_inp_img = dec_input_to_1024.data.cpu().float().numpy()
-
-<<<<<<< HEAD
-
                     start_time = time.time()
-=======
->>>>>>> 583d3263
                     predicted_tokens = self.convert_tokens_to_range(predicted_tokens, apply_offset_correction=False)
                     predicted_wav = self.decode_wav_from_codec_model(predicted_tokens)
                     # acummulate audio length in seconds and process time in seconds to the RTF
@@ -1989,18 +1979,11 @@
                             
                     else:
                         context_wav = None
-<<<<<<< HEAD
-
-=======
-                        spk_embedding_context = spk_embedding_gt
->>>>>>> 583d3263
                         # raise NotImplementedError("During prediction, there was no context found.")
                     if context_wav is not None:
                         self.logger.experiment.add_audio("Context Wav", context_wav, step, self.sample_rate)
                         context_wav_fp = os.path.join(_exp_dir_path, f'context_wav_{wav_num}.wav')
                         sf.write(context_wav_fp, context_wav.cpu().numpy(), self.sample_rate)
-<<<<<<< HEAD
-                        
                         # titanet
                         spk_embedding_context = nemo_sv_model.get_embedding(context_wav_fp)
                         spk_embedding_context = spk_embedding_context.cpu().detach().numpy().flatten()
@@ -2016,12 +1999,6 @@
 
                         spk_embedding_context_wavlm = wavlm_embeddings[0].cpu().detach().numpy().flatten()
 
-=======
-
-                        spk_embedding_context = nemo_sv_model.get_embedding(context_wav_fp)
-                        spk_embedding_context = spk_embedding_context.cpu().detach().numpy().flatten()
-                        
->>>>>>> 583d3263
                     pred_similarity_context = np.dot(spk_embedding_context, spk_embedding_pred) / (
                         np.linalg.norm(spk_embedding_context) * np.linalg.norm(spk_embedding_pred)
                     )

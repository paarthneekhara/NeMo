--- conflicted
+++ resolved
@@ -27,10 +27,7 @@
 from nemo.utils import logging
 
 try:
-<<<<<<< HEAD
-=======
     import pynini
->>>>>>> f0b3624d
     from pynini.export import export
 
     PYNINI_AVAILABLE = True
